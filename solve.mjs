--- conflicted
+++ resolved
@@ -1848,15 +1848,11 @@
    - When you need repo context, read files in ${tempDir}.  
    - When you study related work, study related previous latest pull requests.  
    - When issue is not defined enough, write a comment to ask clarifying questions.
-<<<<<<< HEAD
+   - When you are fixing a bug, please make sure you first find the actual root cause, do as much experiments as needed.
+   - When you are fixing a bug and code does not have enough tracing/logs, add them and make sure they stay in the code, but are switched off by default.
    - When you need latest comments on pull request (sorted newest first), use:
      * For PR conversation comments: gh api repos/${owner}/${repo}/issues/{pr_number}/comments --jq 'sort_by(.created_at) | reverse'
      * For PR code review comments: gh api repos/${owner}/${repo}/pulls/{pr_number}/comments --jq 'sort_by(.created_at) | reverse'
-=======
-   - When you are fixing a bug, please make sure you first find the actual root cause, do as much experiments as needed.
-   - When you are fixing a bug and code does not have enough tracing/logs, add them and make sure they stay in the code, but are switched off by default.
-   - When you need latest comments on pull request (sorted newest first), use: gh api repos/${owner}/${repo}/pulls/{pr_number}/comments --jq 'sort_by(.created_at) | reverse'
->>>>>>> fffebcdb
    - When you need latest comments on issue (sorted newest first), use: gh api repos/${owner}/${repo}/issues/{issue_number}/comments --jq 'sort_by(.created_at) | reverse'  
 
 Solution development and testing.  
