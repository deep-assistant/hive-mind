#!/usr/bin/env node

import { spawn } from 'child_process';
import { promisify } from 'util';
import { exec as execCallback } from 'child_process';

const exec = promisify(execCallback);

if (typeof use === 'undefined') {
  globalThis.use = (await eval(await (await fetch('https://unpkg.com/use-m/use.js')).text())).use;
}

const { lino } = await import('./lino.lib.mjs');
const { buildUserMention } = await import('./buildUserMention.lib.mjs');
const { reportError, initializeSentry, addBreadcrumb } = await import('./sentry.lib.mjs');
const { loadLenvConfig } = await import('./lenv-reader.lib.mjs');

const dotenvxModule = await use('@dotenvx/dotenvx');
const dotenvx = dotenvxModule.default || dotenvxModule;

const getenv = await use('getenv');

// Load .env configuration as base
dotenvx.config({ quiet: true });

// Load .lenv configuration (if exists)
// .lenv overrides .env
loadLenvConfig({ override: true, quiet: true });

const yargsModule = await use('yargs@17.7.2');
const yargs = yargsModule.default || yargsModule;
const { hideBin } = await use('yargs@17.7.2/helpers');

// Import solve and hive yargs configurations for validation
const solveConfigLib = await import('./solve.config.lib.mjs');
const { createYargsConfig: createSolveYargsConfig } = solveConfigLib;

const hiveConfigLib = await import('./hive.config.lib.mjs');
const { createYargsConfig: createHiveYargsConfig } = hiveConfigLib;

<<<<<<< HEAD
// Import GitHub URL parser for extracting URLs from messages
const { parseGitHubUrl } = await import('./github.lib.mjs');

const argv = yargs(hideBin(process.argv))
=======
const config = yargs(hideBin(process.argv))
>>>>>>> 0807ba33
  .usage('Usage: hive-telegram-bot [options]')
  .option('configuration', {
    type: 'string',
    description: 'LINO configuration string for environment variables',
    alias: 'c',
    default: getenv('TELEGRAM_CONFIGURATION', '')
  })
  .option('token', {
    type: 'string',
    description: 'Telegram bot token from @BotFather',
    alias: 't',
    default: getenv('TELEGRAM_BOT_TOKEN', '')
  })
  .option('allowedChats', {
    type: 'string',
    description: 'Allowed chat IDs in lino notation, e.g., "(\n  123456789\n  987654321\n)"',
    alias: 'allowed-chats',
    default: getenv('TELEGRAM_ALLOWED_CHATS', '')
  })
  .option('solveOverrides', {
    type: 'string',
    description: 'Override options for /solve command in lino notation, e.g., "(\n  --auto-continue\n  --attach-logs\n)"',
    alias: 'solve-overrides',
    default: getenv('TELEGRAM_SOLVE_OVERRIDES', '')
  })
  .option('hiveOverrides', {
    type: 'string',
    description: 'Override options for /hive command in lino notation, e.g., "(\n  --verbose\n  --all-issues\n)"',
    alias: 'hive-overrides',
    default: getenv('TELEGRAM_HIVE_OVERRIDES', '')
  })
  .option('solve', {
    type: 'boolean',
    description: 'Enable /solve command (use --no-solve to disable)',
    default: getenv('TELEGRAM_SOLVE', 'true') !== 'false'
  })
  .option('hive', {
    type: 'boolean',
    description: 'Enable /hive command (use --no-hive to disable)',
    default: getenv('TELEGRAM_HIVE', 'true') !== 'false'
  })
  .option('dryRun', {
    type: 'boolean',
    description: 'Validate configuration and options without starting the bot',
    alias: 'dry-run',
    default: false
  })
  .option('verbose', {
    type: 'boolean',
    description: 'Enable verbose logging for debugging',
    alias: 'v',
    default: getenv('TELEGRAM_BOT_VERBOSE', 'false') === 'true'
  })
  .help('h')
  .alias('h', 'help')
  .parserConfiguration({
    'boolean-negation': true,
    'strip-dashed': true  // Remove dashed keys from argv to simplify validation
  })
  .strict()  // Enable strict mode to reject unknown options (consistent with solve.mjs and hive.mjs)
  .parse();

// Load configuration from --configuration option if provided
// This allows users to pass environment variables via command line
//
// Complete configuration priority order (highest priority last):
// 1. .env (base configuration, loaded first - already loaded above at line 24)
// 2. .lenv (overrides .env - already loaded above at line 28)
// 3. yargs CLI options parsed above (lines 41-102) use getenv() for defaults,
//    which reads from process.env populated by .env and .lenv
// 4. --configuration option (overrides process.env, affecting getenv() calls below)
// 5. Final resolution (lines 116+): CLI option values > environment variables
//    Pattern: config.X || getenv('VAR') means CLI options have highest priority
if (config.configuration) {
  loadLenvConfig({ configuration: config.configuration, override: true, quiet: true });
}

// After loading configuration, resolve final values
// Priority: CLI option > environment variable
const BOT_TOKEN = config.token || getenv('TELEGRAM_BOT_TOKEN', '');
const VERBOSE = config.verbose || getenv('TELEGRAM_BOT_VERBOSE', 'false') === 'true';

if (!BOT_TOKEN) {
  console.error('Error: TELEGRAM_BOT_TOKEN environment variable or --token option is not set');
  console.error('Please set it with: export TELEGRAM_BOT_TOKEN=your_bot_token');
  console.error('Or use: hive-telegram-bot --token your_bot_token');
  process.exit(1);
}

// Initialize Sentry for error tracking
await initializeSentry({
  debug: VERBOSE,
  environment: process.env.NODE_ENV || 'production',
});

const telegrafModule = await use('telegraf');
const { Telegraf } = telegrafModule;

const bot = new Telegraf(BOT_TOKEN, {
  // Remove the default 90-second timeout for message handlers
  // This is important because command handlers (like /solve) spawn long-running processes
  handlerTimeout: Infinity
});

// Track bot startup time to ignore messages sent before bot started
// Using Unix timestamp (seconds since epoch) to match Telegram's message.date format
const BOT_START_TIME = Math.floor(Date.now() / 1000);

// After loading configuration, resolve final values from environment or config
// Priority: CLI option > environment variable (from .lenv or .env)
const resolvedAllowedChats = config.allowedChats || getenv('TELEGRAM_ALLOWED_CHATS', '');
const allowedChats = resolvedAllowedChats
  ? lino.parseNumericIds(resolvedAllowedChats)
  : null;

// Parse override options
const resolvedSolveOverrides = config.solveOverrides || getenv('TELEGRAM_SOLVE_OVERRIDES', '');
const solveOverrides = resolvedSolveOverrides
  ? lino.parse(resolvedSolveOverrides).map(line => line.trim()).filter(line => line)
  : [];

const resolvedHiveOverrides = config.hiveOverrides || getenv('TELEGRAM_HIVE_OVERRIDES', '');
const hiveOverrides = resolvedHiveOverrides
  ? lino.parse(resolvedHiveOverrides).map(line => line.trim()).filter(line => line)
  : [];

// Command enable/disable flags
// Note: yargs automatically supports --no-solve and --no-hive for negation
// Priority: CLI option > environment variable
const solveEnabled = config.solve;
const hiveEnabled = config.hive;

// Validate solve overrides early using solve's yargs config
// Only validate if solve command is enabled
if (solveEnabled && solveOverrides.length > 0) {
  console.log('Validating solve overrides...');
  try {
    // Add a dummy URL as the first argument (required positional for solve)
    const testArgs = ['https://github.com/test/test/issues/1', ...solveOverrides];

    // Temporarily suppress stderr to avoid yargs error output during validation
    const originalStderrWrite = process.stderr.write;
    const stderrBuffer = [];
    process.stderr.write = (chunk) => {
      stderrBuffer.push(chunk);
      return true;
    };

    try {
      // Use .parse() instead of yargs(args).parseSync() to ensure .strict() mode works
      const testYargs = createSolveYargsConfig(yargs());
      // Suppress yargs error output - we'll handle errors ourselves
      testYargs
        .exitProcess(false)
        .showHelpOnFail(false)
        .fail((msg, err) => {
          if (err) throw err;
          throw new Error(msg);
        });
      await testYargs.parse(testArgs);
      console.log('✅ Solve overrides validated successfully');
    } finally {
      // Restore stderr
      process.stderr.write = originalStderrWrite;
    }
  } catch (error) {
    console.error(`❌ Invalid solve-overrides: ${error.message || String(error)}`);
    console.error(`   Overrides: ${solveOverrides.join(' ')}`);
    process.exit(1);
  }
}

// Validate hive overrides early using hive's yargs config
// Only validate if hive command is enabled
if (hiveEnabled && hiveOverrides.length > 0) {
  console.log('Validating hive overrides...');
  try {
    // Add a dummy URL as the first argument (required positional for hive)
    const testArgs = ['https://github.com/test/test', ...hiveOverrides];

    // Temporarily suppress stderr to avoid yargs error output during validation
    const originalStderrWrite = process.stderr.write;
    const stderrBuffer = [];
    process.stderr.write = (chunk) => {
      stderrBuffer.push(chunk);
      return true;
    };

    try {
      // Use .parse() instead of yargs(args).parseSync() to ensure .strict() mode works
      const testYargs = createHiveYargsConfig(yargs());
      // Suppress yargs error output - we'll handle errors ourselves
      testYargs
        .exitProcess(false)
        .showHelpOnFail(false)
        .fail((msg, err) => {
          if (err) throw err;
          throw new Error(msg);
        });
      await testYargs.parse(testArgs);
      console.log('✅ Hive overrides validated successfully');
    } finally {
      // Restore stderr
      process.stderr.write = originalStderrWrite;
    }
  } catch (error) {
    console.error(`❌ Invalid hive-overrides: ${error.message || String(error)}`);
    console.error(`   Overrides: ${hiveOverrides.join(' ')}`);
    process.exit(1);
  }
}

// Handle dry-run mode - exit after validation
if (config.dryRun) {
  console.log('\n✅ Dry-run mode: All validations passed successfully!');
  console.log('\nConfiguration summary:');
  console.log('  Token:', BOT_TOKEN ? `${BOT_TOKEN.substring(0, 10)}...` : 'not set');
  if (allowedChats && allowedChats.length > 0) {
    console.log('  Allowed chats:', lino.format(allowedChats));
  } else {
    console.log('  Allowed chats: All (no restrictions)');
  }
  console.log('  Commands enabled:', { solve: solveEnabled, hive: hiveEnabled });
  if (solveOverrides.length > 0) {
    console.log('  Solve overrides:', lino.format(solveOverrides));
  }
  if (hiveOverrides.length > 0) {
    console.log('  Hive overrides:', lino.format(hiveOverrides));
  }
  console.log('\n🎉 Bot configuration is valid. Exiting without starting the bot.');
  process.exit(0);
}

function isChatAuthorized(chatId) {
  if (!allowedChats) {
    return true;
  }
  return allowedChats.includes(chatId);
}

function isOldMessage(ctx) {
  // Ignore messages sent before the bot started
  // This prevents processing old/pending messages from before current bot instance startup
  const messageDate = ctx.message?.date;
  if (!messageDate) {
    return false;
  }
  return messageDate < BOT_START_TIME;
}

function isGroupChat(ctx) {
  const chatType = ctx.chat?.type;
  return chatType === 'group' || chatType === 'supergroup';
}

function isForwardedOrReply(ctx) {
  const message = ctx.message;
  if (!message) {
    if (VERBOSE) {
      console.log('[VERBOSE] isForwardedOrReply: No message object');
    }
    return false;
  }

  if (VERBOSE) {
    console.log('[VERBOSE] isForwardedOrReply: Checking message fields...');
    console.log('[VERBOSE]   message.forward_origin:', JSON.stringify(message.forward_origin));
    console.log('[VERBOSE]   message.forward_origin?.type:', message.forward_origin?.type);
    console.log('[VERBOSE]   message.forward_from:', JSON.stringify(message.forward_from));
    console.log('[VERBOSE]   message.forward_from_chat:', JSON.stringify(message.forward_from_chat));
    console.log('[VERBOSE]   message.forward_from_message_id:', message.forward_from_message_id);
    console.log('[VERBOSE]   message.forward_signature:', message.forward_signature);
    console.log('[VERBOSE]   message.forward_sender_name:', message.forward_sender_name);
    console.log('[VERBOSE]   message.forward_date:', message.forward_date);
    console.log('[VERBOSE]   message.reply_to_message:', JSON.stringify(message.reply_to_message));
    console.log('[VERBOSE]   message.reply_to_message?.message_id:', message.reply_to_message?.message_id);
  }

  // Check if message is forwarded (has forward_origin field with actual content)
  // Note: We check for .type because Telegram might send empty objects {}
  // which are truthy in JavaScript but don't indicate a forwarded message
  if (message.forward_origin && message.forward_origin.type) {
    if (VERBOSE) {
      console.log('[VERBOSE] isForwardedOrReply: TRUE - forward_origin.type exists:', message.forward_origin.type);
    }
    return true;
  }
  // Also check old forwarding API fields for backward compatibility
  if (message.forward_from || message.forward_from_chat ||
      message.forward_from_message_id || message.forward_signature ||
      message.forward_sender_name || message.forward_date) {
    if (VERBOSE) {
      console.log('[VERBOSE] isForwardedOrReply: TRUE - old forwarding API field detected');
      if (message.forward_from) console.log('[VERBOSE]     Triggered by: forward_from');
      if (message.forward_from_chat) console.log('[VERBOSE]     Triggered by: forward_from_chat');
      if (message.forward_from_message_id) console.log('[VERBOSE]     Triggered by: forward_from_message_id');
      if (message.forward_signature) console.log('[VERBOSE]     Triggered by: forward_signature');
      if (message.forward_sender_name) console.log('[VERBOSE]     Triggered by: forward_sender_name');
      if (message.forward_date) console.log('[VERBOSE]     Triggered by: forward_date');
    }
    return true;
  }
  // Check if message is a reply (has reply_to_message field with actual content)
  // Note: We check for .message_id because Telegram might send empty objects {}
  // IMPORTANT: In forum groups, messages in topics have reply_to_message pointing to the topic's
  // first message (with forum_topic_created). These are NOT user replies, just part of the thread.
  // We must exclude these to allow commands in forum topics.
  if (message.reply_to_message && message.reply_to_message.message_id) {
    // If the reply_to_message is a forum topic creation message, this is NOT a user reply
    if (message.reply_to_message.forum_topic_created) {
      if (VERBOSE) {
        console.log('[VERBOSE] isForwardedOrReply: FALSE - reply is to forum topic creation, not user reply');
        console.log('[VERBOSE]   Forum topic:', message.reply_to_message.forum_topic_created);
      }
      // This is just a message in a forum topic, not a reply to another user
      // Allow the message to proceed
    } else {
      // This is an actual reply to another user's message
      if (VERBOSE) {
        console.log('[VERBOSE] isForwardedOrReply: TRUE - reply_to_message.message_id exists:', message.reply_to_message.message_id);
      }
      return true;
    }
  }

  if (VERBOSE) {
    console.log('[VERBOSE] isForwardedOrReply: FALSE - no forwarding or reply detected');
  }
  return false;
}

async function findStartScreenCommand() {
  try {
    const { stdout } = await exec('which start-screen');
    return stdout.trim();
  } catch {
    return null;
  }
}

async function executeStartScreen(command, args) {
  try {
    // Check if start-screen is available BEFORE first execution
    const whichPath = await findStartScreenCommand();

    if (!whichPath) {
      const warningMsg = '⚠️  WARNING: start-screen command not found in PATH\n' +
                        'Please ensure @deep-assistant/hive-mind is properly installed\n' +
                        'You may need to run: npm install -g @deep-assistant/hive-mind';
      console.warn(warningMsg);

      // Still try to execute with 'start-screen' in case it's available in PATH but 'which' failed
      return {
        success: false,
        warning: warningMsg,
        error: 'start-screen command not found in PATH'
      };
    }

    // Use the resolved path from which
    if (VERBOSE) {
      console.log(`[VERBOSE] Found start-screen at: ${whichPath}`);
    }

    return await executeWithCommand(whichPath, command, args);
  } catch (error) {
    console.error('Error executing start-screen:', error);
    return {
      success: false,
      output: '',
      error: error.message
    };
  }
}

function executeWithCommand(startScreenCmd, command, args) {
  return new Promise((resolve) => {
    const allArgs = [command, ...args];

    if (VERBOSE) {
      console.log(`[VERBOSE] Executing: ${startScreenCmd} ${allArgs.join(' ')}`);
    } else {
      console.log(`Executing: ${startScreenCmd} ${allArgs.join(' ')}`);
    }

    const child = spawn(startScreenCmd, allArgs, {
      stdio: ['ignore', 'pipe', 'pipe'],
      detached: false
    });

    let stdout = '';
    let stderr = '';

    child.stdout.on('data', (data) => {
      stdout += data.toString();
    });

    child.stderr.on('data', (data) => {
      stderr += data.toString();
    });

    child.on('error', (error) => {
      resolve({
        success: false,
        output: stdout,
        error: error.message
      });
    });

    child.on('close', (code) => {
      if (code === 0) {
        resolve({
          success: true,
          output: stdout
        });
      } else {
        resolve({
          success: false,
          output: stdout,
          error: stderr || `Command exited with code ${code}`
        });
      }
    });
  });
}

function parseCommandArgs(text) {
  // Use only first line and trim it
  const firstLine = text.split('\n')[0].trim();
  const argsText = firstLine.replace(/^\/\w+\s*/, '');

  if (!argsText.trim()) {
    return [];
  }

  // Replace em-dash (—) with double-dash (--) to fix Telegram auto-replacement
  const normalizedArgsText = argsText.replace(/—/g, '--');

  const args = [];
  let currentArg = '';
  let inQuotes = false;
  let quoteChar = null;

  for (let i = 0; i < normalizedArgsText.length; i++) {
    const char = normalizedArgsText[i];

    if ((char === '"' || char === "'") && !inQuotes) {
      inQuotes = true;
      quoteChar = char;
    } else if (char === quoteChar && inQuotes) {
      inQuotes = false;
      quoteChar = null;
    } else if (char === ' ' && !inQuotes) {
      if (currentArg) {
        args.push(currentArg);
        currentArg = '';
      }
    } else {
      currentArg += char;
    }
  }

  if (currentArg) {
    args.push(currentArg);
  }

  return args;
}

function mergeArgsWithOverrides(userArgs, overrides) {
  if (!overrides || overrides.length === 0) {
    return userArgs;
  }

  // Parse overrides to identify flags and their values
  const overrideFlags = new Map(); // Map of flag -> value (or null for boolean flags)

  for (let i = 0; i < overrides.length; i++) {
    const arg = overrides[i];
    if (arg.startsWith('--')) {
      // Check if next item is a value (doesn't start with --)
      if (i + 1 < overrides.length && !overrides[i + 1].startsWith('--')) {
        overrideFlags.set(arg, overrides[i + 1]);
        i++; // Skip the value in next iteration
      } else {
        overrideFlags.set(arg, null); // Boolean flag
      }
    }
  }

  // Filter user args to remove any that conflict with overrides
  const filteredArgs = [];
  for (let i = 0; i < userArgs.length; i++) {
    const arg = userArgs[i];
    if (arg.startsWith('--')) {
      // If this flag exists in overrides, skip it and its value
      if (overrideFlags.has(arg)) {
        // Skip the flag
        // Also skip next arg if it's a value (doesn't start with --)
        if (i + 1 < userArgs.length && !userArgs[i + 1].startsWith('--')) {
          i++; // Skip the value too
        }
        continue;
      }
    }
    filteredArgs.push(arg);
  }

  // Merge: filtered user args + overrides
  return [...filteredArgs, ...overrides];
}

function validateGitHubUrl(args) {
  if (args.length === 0) {
    return {
      valid: false,
      error: 'Missing GitHub URL. Usage: /solve <github-url> [options]'
    };
  }

  const url = args[0];
  if (!url.includes('github.com')) {
    return {
      valid: false,
      error: 'First argument must be a GitHub URL'
    };
  }

  return { valid: true };
}

/**
 * Escape special characters for Telegram's legacy Markdown parser.
 * In Telegram's Markdown, these characters need escaping: _ * [ ] ( ) ~ ` > # + - = | { } . !
 * However, for plain text (not inside markup), we primarily need to escape _ and *
 * to prevent them from being interpreted as formatting.
 *
 * @param {string} text - Text to escape
 * @returns {string} Escaped text safe for Markdown parse_mode
 */
function escapeMarkdown(text) {
  if (!text || typeof text !== 'string') {
    return text;
  }
  // Escape underscore and asterisk which are the most common issues in URLs
  // These can cause "Can't find end of entity" errors when Telegram tries to parse them
  return text.replace(/_/g, '\\_').replace(/\*/g, '\\*');
}

/**
 * Extract GitHub issue/PR URL from message text
 * Searches for any valid GitHub issue or PR URL in the text
 *
 * @param {string} text - Message text to search
 * @returns {string|null} Found GitHub URL or null
 */
function extractGitHubUrl(text) {
  if (!text || typeof text !== 'string') {
    return null;
  }

  // Split text into words and check each one
  const words = text.split(/\s+/);

  for (const word of words) {
    // Try to parse as GitHub URL
    const parsed = parseGitHubUrl(word);

    // Accept issue or PR URLs
    if (parsed.valid && (parsed.type === 'issue' || parsed.type === 'pull')) {
      return parsed.normalized;
    }
  }

  return null;
}

bot.command('help', async (ctx) => {
  if (VERBOSE) {
    console.log('[VERBOSE] /help command received');
  }

  // Ignore messages sent before bot started
  if (isOldMessage(ctx)) {
    if (VERBOSE) {
      console.log('[VERBOSE] /help ignored: old message');
    }
    return;
  }

  // Ignore forwarded or reply messages
  if (isForwardedOrReply(ctx)) {
    if (VERBOSE) {
      console.log('[VERBOSE] /help ignored: forwarded or reply');
    }
    return;
  }

  const chatId = ctx.chat.id;
  const chatType = ctx.chat.type;
  const chatTitle = ctx.chat.title || 'Private Chat';

  let message = '🤖 *SwarmMindBot Help*\n\n';
  message += '📋 *Diagnostic Information:*\n';
  message += `• Chat ID: \`${chatId}\`\n`;
  message += `• Chat Type: ${chatType}\n`;
  message += `• Chat Title: ${chatTitle}\n\n`;
  message += '📝 *Available Commands:*\n\n';

  if (solveEnabled) {
    message += '*/solve* - Solve a GitHub issue\n';
    message += 'Usage: `/solve <github-url> [options]`\n';
    message += 'Example: `/solve https://github.com/owner/repo/issues/123`\n';
    message += 'Or reply to a message with a GitHub link: `/solve`\n';
    if (solveOverrides.length > 0) {
      message += `🔒 Locked options: \`${solveOverrides.join(' ')}\`\n`;
    }
    message += '\n';
  } else {
    message += '*/solve* - ❌ Disabled\n\n';
  }

  if (hiveEnabled) {
    message += '*/hive* - Run hive command\n';
    message += 'Usage: `/hive <github-url> [options]`\n';
    message += 'Example: `/hive https://github.com/owner/repo --model sonnet`\n';
    if (hiveOverrides.length > 0) {
      message += `🔒 Locked options: \`${hiveOverrides.join(' ')}\`\n`;
    }
    message += '\n';
  } else {
    message += '*/hive* - ❌ Disabled\n\n';
  }

  message += '*/help* - Show this help message\n\n';
  message += '⚠️ *Note:* /solve and /hive commands only work in group chats.\n\n';
  message += '🔧 *Available Options:*\n';
  message += '• `--fork` - Fork the repository\n';
  message += '• `--auto-fork` - Automatically fork public repos without write access\n';
  message += '• `--auto-continue` - Continue working on existing pull request to the issue, if exists\n';
  message += '• `--attach-logs` - Attach logs to PR\n';
  message += '• `--verbose` - Verbose output\n';
  message += '• `--model <model>` - Specify AI model (sonnet/opus/haiku)\n';
  message += '• `--think <level>` - Thinking level (low/medium/high/max)\n';

  if (allowedChats) {
    message += '\n🔒 *Restricted Mode:* This bot only accepts commands from authorized chats.\n';
    message += `Authorized: ${isChatAuthorized(chatId) ? '✅ Yes' : '❌ No'}`;
  }

  message += '\n\n🔧 *Troubleshooting:*\n';
  message += 'If bot is not receiving messages:\n';
  message += '1. Check privacy mode in @BotFather\n';
  message += '   • Send `/setprivacy` to @BotFather\n';
  message += '   • Choose "Disable" for your bot\n';
  message += '   • Remove bot from group and re-add\n';
  message += '2. Or make bot an admin in the group\n';
  message += '3. Restart bot with `--verbose` flag for diagnostics';

  await ctx.reply(message, { parse_mode: 'Markdown' });
});

bot.command('solve', async (ctx) => {
  if (VERBOSE) {
    console.log('[VERBOSE] /solve command received');
  }

  // Add breadcrumb for error tracking
  await addBreadcrumb({
    category: 'telegram.command',
    message: '/solve command received',
    level: 'info',
    data: {
      chatId: ctx.chat?.id,
      chatType: ctx.chat?.type,
      userId: ctx.from?.id,
      username: ctx.from?.username,
    },
  });

  if (!solveEnabled) {
    if (VERBOSE) {
      console.log('[VERBOSE] /solve ignored: command disabled');
    }
    await ctx.reply('❌ The /solve command is disabled on this bot instance.');
    return;
  }

  // Ignore messages sent before bot started
  if (isOldMessage(ctx)) {
    if (VERBOSE) {
      console.log('[VERBOSE] /solve ignored: old message');
    }
    return;
  }

  // Check if this is a forwarded message (not allowed)
  // But allow reply messages for URL extraction feature
  const message = ctx.message;
  const isForwarded = message.forward_origin && message.forward_origin.type;
  const isOldApiForwarded = message.forward_from || message.forward_from_chat ||
                            message.forward_from_message_id || message.forward_signature ||
                            message.forward_sender_name || message.forward_date;

  if (isForwarded || isOldApiForwarded) {
    if (VERBOSE) {
      console.log('[VERBOSE] /solve ignored: forwarded message');
    }
    return;
  }

  if (!isGroupChat(ctx)) {
    if (VERBOSE) {
      console.log('[VERBOSE] /solve ignored: not a group chat');
    }
    await ctx.reply('❌ The /solve command only works in group chats. Please add this bot to a group and make it an admin.', { reply_to_message_id: ctx.message.message_id });
    return;
  }

  const chatId = ctx.chat.id;
  if (!isChatAuthorized(chatId)) {
    if (VERBOSE) {
      console.log('[VERBOSE] /solve ignored: chat not authorized');
    }
    await ctx.reply(`❌ This chat (ID: ${chatId}) is not authorized to use this bot. Please contact the bot administrator.`, { reply_to_message_id: ctx.message.message_id });
    return;
  }

  if (VERBOSE) {
    console.log('[VERBOSE] /solve passed all checks, executing...');
  }

  let userArgs = parseCommandArgs(ctx.message.text);

  // Check if this is a reply to a message and user didn't provide URL
  // In that case, try to extract GitHub URL from the replied message
  const isReply = message.reply_to_message &&
                  message.reply_to_message.message_id &&
                  !message.reply_to_message.forum_topic_created;

  if (isReply && userArgs.length === 0) {
    if (VERBOSE) {
      console.log('[VERBOSE] /solve is a reply without URL, extracting from replied message...');
    }

    const replyText = message.reply_to_message.text || '';
    const extractedUrl = extractGitHubUrl(replyText);

    if (extractedUrl) {
      if (VERBOSE) {
        console.log('[VERBOSE] Extracted URL from reply:', extractedUrl);
      }
      // Add the extracted URL as the first argument
      userArgs = [extractedUrl];
    } else {
      if (VERBOSE) {
        console.log('[VERBOSE] No GitHub URL found in replied message');
      }
      await ctx.reply(`❌ No GitHub issue/PR link found in the replied message.\n\nExample: Reply to a message containing a GitHub issue link with \`/solve\``, { parse_mode: 'Markdown', reply_to_message_id: ctx.message.message_id });
      return;
    }
  }

  const validation = validateGitHubUrl(userArgs);
  if (!validation.valid) {
    await ctx.reply(`❌ ${validation.error}\n\nExample: \`/solve https://github.com/owner/repo/issues/123\`\n\nOr reply to a message containing a GitHub link with \`/solve\``, { parse_mode: 'Markdown', reply_to_message_id: ctx.message.message_id });
    return;
  }

  // Merge user args with overrides
  const args = mergeArgsWithOverrides(userArgs, solveOverrides);

  // Validate merged arguments using solve's yargs config
  try {
    // Use .parse() instead of yargs(args).parseSync() to ensure .strict() mode works
    const testYargs = createSolveYargsConfig(yargs());

    // Configure yargs to throw errors instead of trying to exit the process
    // This prevents confusing error messages when validation fails but execution continues
    let failureMessage = null;
    testYargs
      .exitProcess(false)
      .fail((msg, err) => {
        // Capture the failure message instead of letting yargs print it
        failureMessage = msg || (err && err.message) || 'Unknown validation error';
        throw new Error(failureMessage);
      });

    testYargs.parse(args);
  } catch (error) {
    await ctx.reply(`❌ Invalid options: ${error.message || String(error)}\n\nUse /help to see available options`, { parse_mode: 'Markdown', reply_to_message_id: ctx.message.message_id });
    return;
  }

  const requester = buildUserMention({ user: ctx.from, parseMode: 'Markdown' });
  // Escape URL to prevent Markdown parsing errors with underscores and asterisks
  const escapedUrl = escapeMarkdown(args[0]);
  let statusMsg = `🚀 Starting solve command...\nRequested by: ${requester}\nURL: ${escapedUrl}\nOptions: ${args.slice(1).join(' ') || 'none'}`;
  if (solveOverrides.length > 0) {
    statusMsg += `\n🔒 Locked options: ${solveOverrides.join(' ')}`;
  }
  await ctx.reply(statusMsg, { parse_mode: 'Markdown', reply_to_message_id: ctx.message.message_id });

  const result = await executeStartScreen('solve', args);

  if (result.warning) {
    await ctx.reply(`⚠️  ${result.warning}`, { parse_mode: 'Markdown' });
    return;
  }

  if (result.success) {
    const sessionNameMatch = result.output.match(/session:\s*(\S+)/i) ||
                            result.output.match(/screen -r\s+(\S+)/);
    const sessionName = sessionNameMatch ? sessionNameMatch[1] : 'unknown';

    let response = '✅ Solve command started successfully!\n\n';
    response += `📊 *Session:* \`${sessionName}\`\n`;

    await ctx.reply(response, { parse_mode: 'Markdown', reply_to_message_id: ctx.message.message_id });
  } else {
    let response = '❌ Error executing solve command:\n\n';
    response += `\`\`\`\n${result.error || result.output}\n\`\`\``;
    await ctx.reply(response, { parse_mode: 'Markdown', reply_to_message_id: ctx.message.message_id });
  }
});

bot.command('hive', async (ctx) => {
  if (VERBOSE) {
    console.log('[VERBOSE] /hive command received');
  }

  // Add breadcrumb for error tracking
  await addBreadcrumb({
    category: 'telegram.command',
    message: '/hive command received',
    level: 'info',
    data: {
      chatId: ctx.chat?.id,
      chatType: ctx.chat?.type,
      userId: ctx.from?.id,
      username: ctx.from?.username,
    },
  });

  if (!hiveEnabled) {
    if (VERBOSE) {
      console.log('[VERBOSE] /hive ignored: command disabled');
    }
    await ctx.reply('❌ The /hive command is disabled on this bot instance.');
    return;
  }

  // Ignore messages sent before bot started
  if (isOldMessage(ctx)) {
    if (VERBOSE) {
      console.log('[VERBOSE] /hive ignored: old message');
    }
    return;
  }

  // Ignore forwarded or reply messages
  if (isForwardedOrReply(ctx)) {
    if (VERBOSE) {
      console.log('[VERBOSE] /hive ignored: forwarded or reply');
    }
    return;
  }

  if (!isGroupChat(ctx)) {
    if (VERBOSE) {
      console.log('[VERBOSE] /hive ignored: not a group chat');
    }
    await ctx.reply('❌ The /hive command only works in group chats. Please add this bot to a group and make it an admin.', { reply_to_message_id: ctx.message.message_id });
    return;
  }

  const chatId = ctx.chat.id;
  if (!isChatAuthorized(chatId)) {
    if (VERBOSE) {
      console.log('[VERBOSE] /hive ignored: chat not authorized');
    }
    await ctx.reply(`❌ This chat (ID: ${chatId}) is not authorized to use this bot. Please contact the bot administrator.`, { reply_to_message_id: ctx.message.message_id });
    return;
  }

  if (VERBOSE) {
    console.log('[VERBOSE] /hive passed all checks, executing...');
  }

  const userArgs = parseCommandArgs(ctx.message.text);

  const validation = validateGitHubUrl(userArgs);
  if (!validation.valid) {
    await ctx.reply(`❌ ${validation.error}\n\nExample: \`/hive https://github.com/owner/repo\``, { parse_mode: 'Markdown', reply_to_message_id: ctx.message.message_id });
    return;
  }

  // Merge user args with overrides
  const args = mergeArgsWithOverrides(userArgs, hiveOverrides);

  // Validate merged arguments using hive's yargs config
  try {
    // Use .parse() instead of yargs(args).parseSync() to ensure .strict() mode works
    const testYargs = createHiveYargsConfig(yargs());

    // Configure yargs to throw errors instead of trying to exit the process
    // This prevents confusing error messages when validation fails but execution continues
    let failureMessage = null;
    testYargs
      .exitProcess(false)
      .fail((msg, err) => {
        // Capture the failure message instead of letting yargs print it
        failureMessage = msg || (err && err.message) || 'Unknown validation error';
        throw new Error(failureMessage);
      });

    testYargs.parse(args);
  } catch (error) {
    await ctx.reply(`❌ Invalid options: ${error.message || String(error)}\n\nUse /help to see available options`, { parse_mode: 'Markdown', reply_to_message_id: ctx.message.message_id });
    return;
  }

  const requester = buildUserMention({ user: ctx.from, parseMode: 'Markdown' });
  // Escape URL to prevent Markdown parsing errors with underscores and asterisks
  const escapedUrl = escapeMarkdown(args[0]);
  let statusMsg = `🚀 Starting hive command...\nRequested by: ${requester}\nURL: ${escapedUrl}\nOptions: ${args.slice(1).join(' ') || 'none'}`;
  if (hiveOverrides.length > 0) {
    statusMsg += `\n🔒 Locked options: ${hiveOverrides.join(' ')}`;
  }
  await ctx.reply(statusMsg, { parse_mode: 'Markdown', reply_to_message_id: ctx.message.message_id });

  const result = await executeStartScreen('hive', args);

  if (result.warning) {
    await ctx.reply(`⚠️  ${result.warning}`, { parse_mode: 'Markdown' });
    return;
  }

  if (result.success) {
    const sessionNameMatch = result.output.match(/session:\s*(\S+)/i) ||
                            result.output.match(/screen -r\s+(\S+)/);
    const sessionName = sessionNameMatch ? sessionNameMatch[1] : 'unknown';

    let response = '✅ Hive command started successfully!\n\n';
    response += `📊 *Session:* \`${sessionName}\`\n`;

    await ctx.reply(response, { parse_mode: 'Markdown', reply_to_message_id: ctx.message.message_id });
  } else {
    let response = '❌ Error executing hive command:\n\n';
    response += `\`\`\`\n${result.error || result.output}\n\`\`\``;
    await ctx.reply(response, { parse_mode: 'Markdown', reply_to_message_id: ctx.message.message_id });
  }
});

// Add message listener for verbose debugging
// This helps diagnose if bot is receiving messages at all
if (VERBOSE) {
  bot.on('message', (ctx, next) => {
    console.log('[VERBOSE] Message received:');
    console.log('[VERBOSE]   Chat ID:', ctx.chat?.id);
    console.log('[VERBOSE]   Chat type:', ctx.chat?.type);
    console.log('[VERBOSE]   Is forum:', ctx.chat?.is_forum);
    console.log('[VERBOSE]   Is topic message:', ctx.message?.is_topic_message);
    console.log('[VERBOSE]   Message thread ID:', ctx.message?.message_thread_id);
    console.log('[VERBOSE]   Message date:', ctx.message?.date);
    console.log('[VERBOSE]   Message text:', ctx.message?.text?.substring(0, 100));
    console.log('[VERBOSE]   From user:', ctx.from?.username || ctx.from?.id);
    console.log('[VERBOSE]   Bot start time:', BOT_START_TIME);
    console.log('[VERBOSE]   Is old message:', isOldMessage(ctx));

    // Detailed forwarding/reply detection debug info
    const msg = ctx.message;
    const isForwarded = isForwardedOrReply(ctx);
    console.log('[VERBOSE]   Is forwarded/reply:', isForwarded);
    if (msg) {
      // Log ALL message fields to diagnose what Telegram is actually sending
      console.log('[VERBOSE]   Full message object keys:', Object.keys(msg));
      console.log('[VERBOSE]     - forward_origin:', JSON.stringify(msg.forward_origin));
      console.log('[VERBOSE]     - forward_origin type:', typeof msg.forward_origin);
      console.log('[VERBOSE]     - forward_origin truthy?:', !!msg.forward_origin);
      console.log('[VERBOSE]     - forward_origin.type:', msg.forward_origin?.type);
      console.log('[VERBOSE]     - forward_from:', JSON.stringify(msg.forward_from));
      console.log('[VERBOSE]     - forward_from_chat:', JSON.stringify(msg.forward_from_chat));
      console.log('[VERBOSE]     - forward_date:', msg.forward_date);
      console.log('[VERBOSE]     - reply_to_message:', JSON.stringify(msg.reply_to_message));
      console.log('[VERBOSE]     - reply_to_message type:', typeof msg.reply_to_message);
      console.log('[VERBOSE]     - reply_to_message truthy?:', !!msg.reply_to_message);
      console.log('[VERBOSE]     - reply_to_message.message_id:', msg.reply_to_message?.message_id);
      console.log('[VERBOSE]     - reply_to_message.forum_topic_created:', JSON.stringify(msg.reply_to_message?.forum_topic_created));
    }

    console.log('[VERBOSE]   Is authorized:', isChatAuthorized(ctx.chat?.id));
    // Continue to next handler
    return next();
  });
}

// Add global error handler for uncaught errors in middleware
bot.catch((error, ctx) => {
  console.error('Unhandled error while processing update', ctx.update.update_id);
  console.error('Error:', error);

  // Log detailed error information
  console.error('Error details:', {
    name: error.name,
    message: error.message,
    stack: error.stack?.split('\n').slice(0, 10).join('\n'),
  });

  // Log context information for debugging
  if (VERBOSE) {
    console.log('[VERBOSE] Error context:', {
      chatId: ctx.chat?.id,
      chatType: ctx.chat?.type,
      messageText: ctx.message?.text?.substring(0, 100),
      fromUser: ctx.from?.username || ctx.from?.id,
      updateId: ctx.update.update_id,
    });
  }

  // Report error to Sentry with context
  reportError(error, {
    telegramContext: {
      chatId: ctx.chat?.id,
      chatType: ctx.chat?.type,
      updateId: ctx.update.update_id,
      command: ctx.message?.text?.split(' ')[0],
      userId: ctx.from?.id,
      username: ctx.from?.username,
    },
  });

  // Try to notify the user about the error with more details
  if (ctx?.reply) {
    // Build a more informative error message
    let errorMessage = '❌ An error occurred while processing your request.\n\n';

    // Add error type/name if available
    if (error.name && error.name !== 'Error') {
      errorMessage += `**Error type:** ${error.name}\n`;
    }

    // Add sanitized error message (avoid leaking sensitive info)
    if (error.message) {
      // Filter out potentially sensitive information
      const sanitizedMessage = error.message
        .replace(/token[s]?\s*[:=]\s*[\w-]+/gi, 'token: [REDACTED]')
        .replace(/password[s]?\s*[:=]\s*[\w-]+/gi, 'password: [REDACTED]')
        .replace(/api[_-]?key[s]?\s*[:=]\s*[\w-]+/gi, 'api_key: [REDACTED]');

      errorMessage += `**Details:** ${sanitizedMessage}\n`;
    }

    errorMessage += '\n💡 **Troubleshooting:**\n';
    errorMessage += '• Try running the command again\n';
    errorMessage += '• Check if all required parameters are correct\n';
    errorMessage += '• If the issue persists, contact support with the error details above\n';

    if (VERBOSE) {
      errorMessage += `\n🔍 **Debug info:** Update ID: ${ctx.update.update_id}`;
    }

    ctx.reply(errorMessage, { parse_mode: 'Markdown' })
      .catch(replyError => {
        console.error('Failed to send error message to user:', replyError);
        // Try sending a simple text message without Markdown if Markdown parsing failed
        ctx.reply('❌ An error occurred while processing your request. Please try again or contact support.')
          .catch(fallbackError => {
            console.error('Failed to send fallback error message:', fallbackError);
          });
      });
  }
});

// Track shutdown state to prevent startup messages after shutdown
let isShuttingDown = false;

console.log('🤖 SwarmMindBot is starting...');
console.log('Bot token:', BOT_TOKEN.substring(0, 10) + '...');
if (allowedChats && allowedChats.length > 0) {
  console.log('Allowed chats (lino):', lino.format(allowedChats));
} else {
  console.log('Allowed chats: All (no restrictions)');
}
console.log('Commands enabled:', {
  solve: solveEnabled,
  hive: hiveEnabled
});
if (solveOverrides.length > 0) {
  console.log('Solve overrides (lino):', lino.format(solveOverrides));
}
if (hiveOverrides.length > 0) {
  console.log('Hive overrides (lino):', lino.format(hiveOverrides));
}
if (VERBOSE) {
  console.log('[VERBOSE] Verbose logging enabled');
  console.log('[VERBOSE] Bot start time (Unix):', BOT_START_TIME);
  console.log('[VERBOSE] Bot start time (ISO):', new Date(BOT_START_TIME * 1000).toISOString());
}

// Delete any existing webhook before starting polling
// This is critical because a webhook prevents polling from working
// If the bot was previously configured with a webhook (or if one exists),
// we must delete it to allow polling mode to receive messages
if (VERBOSE) {
  console.log('[VERBOSE] Deleting webhook...');
}
bot.telegram.deleteWebhook({ drop_pending_updates: true })
  .then((result) => {
    if (VERBOSE) {
      console.log('[VERBOSE] Webhook deletion result:', result);
    }
    console.log('🔄 Webhook deleted (if existed), starting polling mode...');
    if (VERBOSE) {
      console.log('[VERBOSE] Launching bot with config:', {
        allowedUpdates: ['message'],
        dropPendingUpdates: true
      });
    }
    return bot.launch({
      // Only receive message updates (commands, text messages)
      // This ensures the bot receives all message types including commands
      allowedUpdates: ['message'],
      // Drop any pending updates that were sent before the bot started
      // This ensures we only process new messages sent after this bot instance started
      dropPendingUpdates: true
    });
  })
  .then(async () => {
    // Check if shutdown was initiated before printing success messages
    if (isShuttingDown) {
      return; // Skip success messages if shutting down
    }

    console.log('✅ SwarmMindBot is now running!');
    console.log('Press Ctrl+C to stop');
    if (VERBOSE) {
      console.log('[VERBOSE] Bot launched successfully');
      console.log('[VERBOSE] Polling is active, waiting for messages...');

      // Get bot info and webhook status for diagnostics
      try {
        const botInfo = await bot.telegram.getMe();
        const webhookInfo = await bot.telegram.getWebhookInfo();

        console.log('[VERBOSE] Bot info:');
        console.log('[VERBOSE]   Username: @' + botInfo.username);
        console.log('[VERBOSE]   Bot ID:', botInfo.id);
        console.log('[VERBOSE] Webhook info:');
        console.log('[VERBOSE]   URL:', webhookInfo.url || 'none (polling mode)');
        console.log('[VERBOSE]   Pending updates:', webhookInfo.pending_update_count);
        if (webhookInfo.last_error_date) {
          console.log('[VERBOSE]   Last error:', new Date(webhookInfo.last_error_date * 1000).toISOString());
          console.log('[VERBOSE]   Error message:', webhookInfo.last_error_message);
        }

        console.log('[VERBOSE]');
        console.log('[VERBOSE] ⚠️  IMPORTANT: If bot is not receiving messages in group chats:');
        console.log('[VERBOSE]   1. Privacy Mode: Check if bot has privacy mode enabled in @BotFather');
        console.log('[VERBOSE]      - Send /setprivacy to @BotFather');
        console.log('[VERBOSE]      - Select @' + botInfo.username);
        console.log('[VERBOSE]      - Choose "Disable" to receive all group messages');
        console.log('[VERBOSE]      - IMPORTANT: Remove bot from group and re-add after changing!');
        console.log('[VERBOSE]   2. Admin Status: Make bot an admin in the group (admins see all messages)');
        console.log('[VERBOSE]   3. Run diagnostic: node experiments/test-telegram-bot-privacy-mode.mjs');
        console.log('[VERBOSE]');
      } catch (err) {
        console.log('[VERBOSE] Could not fetch bot info:', err.message);
      }

      console.log('[VERBOSE] Send a message to the bot to test message reception');
    }
  })
  .catch((error) => {
    console.error('❌ Failed to start bot:', error);
    console.error('Error details:', {
      message: error.message,
      code: error.code,
      stack: error.stack?.split('\n').slice(0, 5).join('\n')
    });
    if (VERBOSE) {
      console.error('[VERBOSE] Full error:', error);
    }
    process.exit(1);
  });

process.once('SIGINT', () => {
  isShuttingDown = true;
  console.log('\n🛑 Received SIGINT (Ctrl+C), stopping bot...');
  if (VERBOSE) {
    console.log('[VERBOSE] Signal: SIGINT');
    console.log('[VERBOSE] Process ID:', process.pid);
    console.log('[VERBOSE] Parent Process ID:', process.ppid);
  }
  bot.stop('SIGINT');
});

process.once('SIGTERM', () => {
  isShuttingDown = true;
  console.log('\n🛑 Received SIGTERM, stopping bot...');
  if (VERBOSE) {
    console.log('[VERBOSE] Signal: SIGTERM');
    console.log('[VERBOSE] Process ID:', process.pid);
    console.log('[VERBOSE] Parent Process ID:', process.ppid);
    console.log('[VERBOSE] Possible causes:');
    console.log('[VERBOSE]   - System shutdown/restart');
    console.log('[VERBOSE]   - Process manager (systemd, pm2, etc.) stopping the service');
    console.log('[VERBOSE]   - Manual kill command: kill <pid>');
    console.log('[VERBOSE]   - Container orchestration (Docker, Kubernetes) stopping container');
    console.log('[VERBOSE]   - Out of memory (OOM) killer');
  }
  console.log('ℹ️  SIGTERM is typically sent by:');
  console.log('   - System shutdown/restart');
  console.log('   - Process manager stopping the service');
  console.log('   - Manual termination (kill command)');
  console.log('   - Container/orchestration platform');
  console.log('💡 Check system logs for more details: journalctl -u <service> or dmesg');
  bot.stop('SIGTERM');
});<|MERGE_RESOLUTION|>--- conflicted
+++ resolved
@@ -38,14 +38,10 @@
 const hiveConfigLib = await import('./hive.config.lib.mjs');
 const { createYargsConfig: createHiveYargsConfig } = hiveConfigLib;
 
-<<<<<<< HEAD
 // Import GitHub URL parser for extracting URLs from messages
 const { parseGitHubUrl } = await import('./github.lib.mjs');
 
-const argv = yargs(hideBin(process.argv))
-=======
 const config = yargs(hideBin(process.argv))
->>>>>>> 0807ba33
   .usage('Usage: hive-telegram-bot [options]')
   .option('configuration', {
     type: 'string',
