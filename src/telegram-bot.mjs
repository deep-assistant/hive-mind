--- conflicted
+++ resolved
@@ -581,28 +581,16 @@
     message += '*/hive* - ❌ Disabled\n\n';
   }
 
-<<<<<<< HEAD
-  message += `*/help* - Show this help message\n\n`;
-  message += `⚠️ *Note:* /solve and /hive commands only work in group chats.\n\n`;
-  message += `🔧 *Available Options:*\n`;
-  message += `• \`--fork\` - Fork the repository\n`;
-  message += `• \`--auto-fork\` - Automatically fork public repos without write access\n`;
-  message += `• \`--auto-continue\` - Continue working on existing pull request to the issue, if exists\n`;
-  message += `• \`--attach-logs\` - Attach logs to PR\n`;
-  message += `• \`--verbose\` - Verbose output\n`;
-  message += `• \`--model <model>\` - Specify AI model (sonnet/opus/haiku)\n`;
-  message += `• \`--think <level>\` - Thinking level (low/medium/high/max)\n`;
-=======
   message += '*/help* - Show this help message\n\n';
   message += '⚠️ *Note:* /solve and /hive commands only work in group chats.\n\n';
   message += '🔧 *Available Options:*\n';
   message += '• `--fork` - Fork the repository\n';
+  message += '• `--auto-fork` - Automatically fork public repos without write access\n';
   message += '• `--auto-continue` - Continue working on existing pull request to the issue, if exists\n';
   message += '• `--attach-logs` - Attach logs to PR\n';
   message += '• `--verbose` - Verbose output\n';
   message += '• `--model <model>` - Specify AI model (sonnet/opus/haiku)\n';
   message += '• `--think <level>` - Thinking level (low/medium/high/max)\n';
->>>>>>> 9869eba2
 
   if (allowedChats) {
     message += '\n🔒 *Restricted Mode:* This bot only accepts commands from authorized chats.\n';
