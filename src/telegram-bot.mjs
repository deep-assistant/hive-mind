--- conflicted
+++ resolved
@@ -436,19 +436,15 @@
     return;
   }
 
-<<<<<<< HEAD
-  const requester = ctx.from.username ? `@${ctx.from.username}` : ctx.from.first_name || 'Unknown';
-  await ctx.reply(`🚀 Starting solve command...\nRequested by: ${requester}\nURL: ${args[0]}\nOptions: ${args.slice(1).join(' ') || 'none'}`);
-=======
   // Merge user args with overrides
   const args = mergeArgsWithOverrides(userArgs, solveOverrides);
 
-  let statusMsg = `🚀 Starting solve command...\nURL: ${args[0]}\nOptions: ${args.slice(1).join(' ') || 'none'}`;
+  const requester = ctx.from.username ? `@${ctx.from.username}` : ctx.from.first_name || 'Unknown';
+  let statusMsg = `🚀 Starting solve command...\nRequested by: ${requester}\nURL: ${args[0]}\nOptions: ${args.slice(1).join(' ') || 'none'}`;
   if (solveOverrides.length > 0) {
     statusMsg += `\n🔒 Locked options: ${solveOverrides.join(' ')}`;
   }
   await ctx.reply(statusMsg);
->>>>>>> 2d42d3b6
 
   const result = await executeStartScreen('solve', args);
 
@@ -503,19 +499,15 @@
     return;
   }
 
-<<<<<<< HEAD
-  const requester = ctx.from.username ? `@${ctx.from.username}` : ctx.from.first_name || 'Unknown';
-  await ctx.reply(`🚀 Starting hive command...\nRequested by: ${requester}\nURL: ${args[0]}\nOptions: ${args.slice(1).join(' ') || 'none'}`);
-=======
   // Merge user args with overrides
   const args = mergeArgsWithOverrides(userArgs, hiveOverrides);
 
-  let statusMsg = `🚀 Starting hive command...\nURL: ${args[0]}\nOptions: ${args.slice(1).join(' ') || 'none'}`;
+  const requester = ctx.from.username ? `@${ctx.from.username}` : ctx.from.first_name || 'Unknown';
+  let statusMsg = `🚀 Starting hive command...\nRequested by: ${requester}\nURL: ${args[0]}\nOptions: ${args.slice(1).join(' ') || 'none'}`;
   if (hiveOverrides.length > 0) {
     statusMsg += `\n🔒 Locked options: ${hiveOverrides.join(' ')}`;
   }
   await ctx.reply(statusMsg);
->>>>>>> 2d42d3b6
 
   const result = await executeStartScreen('hive', args);
 
