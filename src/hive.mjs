#!/usr/bin/env node
// Import Sentry instrumentation first (must be before other imports)
import './instrument.mjs';

// Early exit paths - handle these before loading all modules to speed up testing
const earlyArgs = process.argv.slice(2);
if (earlyArgs.includes('--version')) {
  const { getVersion } = await import('./version.lib.mjs');
  try {
    const version = await getVersion();
    console.log(version);
  } catch {
    console.error('Error: Unable to determine version');
    process.exit(1);
  }
  process.exit(0);
}
if (earlyArgs.includes('--help') || earlyArgs.includes('-h')) {
  // Load minimal modules needed for help
  const { use } = eval(await (await fetch('https://unpkg.com/use-m/use.js')).text());
  globalThis.use = use;
  const yargsModule = await use('yargs@17.7.2');
  const yargs = yargsModule.default || yargsModule;
  const { hideBin } = await use('yargs@17.7.2/helpers');
  const rawArgs = hideBin(process.argv);

  // Reuse createYargsConfig from shared module to avoid duplication
  const { createYargsConfig } = await import('./hive.config.lib.mjs');
  const helpYargs = createYargsConfig(yargs(rawArgs)).version(false);

  // Show help and exit
  helpYargs.showHelp();
  process.exit(0);
}

// Import fileURLToPath for the execution check below
import { fileURLToPath } from 'url';

// Export createYargsConfig for use in telegram-bot and other modules
export { createYargsConfig } from './hive.config.lib.mjs';

// Only execute main logic if this module is being run directly (not imported)
// This prevents heavy module loading when hive.mjs is imported by other modules
if (process.argv[1] === fileURLToPath(import.meta.url)) {

// Use use-m to dynamically import modules for cross-runtime compatibility
if (typeof use === 'undefined') {
  globalThis.use = (await eval(await (await fetch('https://unpkg.com/use-m/use.js')).text())).use;
}

// Use command-stream for consistent $ behavior across runtimes
const { $ } = await use('command-stream');

const yargsModule = await use('yargs@17.7.2');
const yargs = yargsModule.default || yargsModule;
const { hideBin } = await use('yargs@17.7.2/helpers');
const path = (await use('path')).default;
const fs = (await use('fs')).promises;

// Import shared library functions
const lib = await import('./lib.mjs');
const { log, setLogFile, getAbsoluteLogPath, formatTimestamp, cleanErrorMessage, cleanupTempDirectories } = lib;

// Import yargs config
const yargsConfigLib = await import('./hive.config.lib.mjs');
const { createYargsConfig } = yargsConfigLib;

// Import Claude-related functions
const claudeLib = await import('./claude.lib.mjs');
const { validateClaudeConnection } = claudeLib;

// Import GitHub-related functions
const githubLib = await import('./github.lib.mjs');
const { checkGitHubPermissions, fetchAllIssuesWithPagination, fetchProjectIssues, isRateLimitError, batchCheckPullRequestsForIssues, parseGitHubUrl } = githubLib;

// Import YouTrack-related functions
const youTrackLib = await import('./youtrack/youtrack.lib.mjs');
const {
  validateYouTrackConfig,
  testYouTrackConnection,
  createYouTrackConfigFromEnv
} = youTrackLib;

// Import YouTrack sync functions
const youTrackSync = await import('./youtrack/youtrack-sync.mjs');
const {
  syncYouTrackToGitHub,
  formatIssuesForHive
} = youTrackSync;

// Import memory check functions
const memCheck = await import('./memory-check.mjs');
const { checkSystem } = memCheck;

// Import exit handler
const exitHandler = await import('./exit-handler.lib.mjs');
const { initializeExitHandler, installGlobalExitHandlers, safeExit } = exitHandler;

// Import Sentry integration
const sentryLib = await import('./sentry.lib.mjs');
const { initializeSentry, withSentry, addBreadcrumb, reportError } = sentryLib;

// The fetchAllIssuesWithPagination function has been moved to github.lib.mjs

// The cleanupTempDirectories function has been moved to lib.mjs

// Detect if running as global command vs local script
// Simple detection: check if the command name ends with .mjs
// - Global command: 'hive' -> use 'solve'
// - Local script: 'hive.mjs' or './hive.mjs' -> use './solve.mjs'
const commandName = process.argv[1] ? process.argv[1].split('/').pop() : '';
const isLocalScript = commandName.endsWith('.mjs');

// Determine which solve command to use based on execution context
const solveCommand = isLocalScript ? './solve.mjs' : 'solve';

/**
 * Fallback function to fetch issues from organization/user repositories
 * when search API hits rate limits
 * @param {string} owner - Organization or user name
 * @param {string} scope - 'organization' or 'user'
 * @param {string} monitorTag - Label to filter by (optional)
 * @param {boolean} allIssues - Whether to fetch all issues or only labeled ones
 * @returns {Promise<Array>} Array of issues
 */
async function fetchIssuesFromRepositories(owner, scope, monitorTag, fetchAllIssues = false) {
  const { execSync } = await import('child_process');

  try {
    await log(`   🔄 Using repository-by-repository fallback for ${scope}: ${owner}`);

    // First, get list of repositories
    let repoListCmd;
    if (scope === 'organization') {
      repoListCmd = `gh repo list ${owner} --limit 1000 --json name,owner`;
    } else {
      repoListCmd = `gh repo list ${owner} --limit 1000 --json name,owner`;
    }

    await log('   📋 Fetching repository list...', { verbose: true });
    await log(`   🔎 Command: ${repoListCmd}`, { verbose: true });

    // Add delay for rate limiting
    await new Promise(resolve => setTimeout(resolve, 2000));

    const repoOutput = execSync(repoListCmd, { encoding: 'utf8' });
    const repositories = JSON.parse(repoOutput || '[]');

    await log(`   📊 Found ${repositories.length} repositories`);

    let collectedIssues = [];
    let processedRepos = 0;

    // Process repositories in batches to avoid overwhelming the API
    for (const repo of repositories) {
      try {
        const repoName = repo.name;
        const ownerName = repo.owner?.login || owner;

        await log(`   🔍 Fetching issues from ${ownerName}/${repoName}...`, { verbose: true });

        // Build the appropriate issue list command
        let issueCmd;
        if (fetchAllIssues) {
          issueCmd = `gh issue list --repo ${ownerName}/${repoName} --state open --json url,title,number,createdAt`;
        } else {
          issueCmd = `gh issue list --repo ${ownerName}/${repoName} --state open --label "${monitorTag}" --json url,title,number,createdAt`;
        }

        // Add delay between repository requests
        await new Promise(resolve => setTimeout(resolve, 1000));

        const repoIssues = await fetchAllIssuesWithPagination(issueCmd);

        // Add repository information to each issue
        const issuesWithRepo = repoIssues.map(issue => ({
          ...issue,
          repository: {
            name: repoName,
            owner: { login: ownerName }
          }
        }));

        collectedIssues.push(...issuesWithRepo);
        processedRepos++;

        if (issuesWithRepo.length > 0) {
          await log(`   ✅ Found ${issuesWithRepo.length} issues in ${ownerName}/${repoName}`, { verbose: true });
        }

      } catch (repoError) {
        reportError(repoError, {
          context: 'fetchIssuesFromRepositories',
          repo: repo.name,
          operation: 'fetch_repo_issues'
        });
        await log(`   ⚠️  Failed to fetch issues from ${repo.name}: ${cleanErrorMessage(repoError)}`, { verbose: true });
        // Continue with other repositories
      }
    }

    await log(`   ✅ Repository fallback complete: ${collectedIssues.length} issues from ${processedRepos}/${repositories.length} repositories`);
    return collectedIssues;

  } catch (error) {
    reportError(error, {
      context: 'fetchIssuesFromRepositories',
      owner,
      scope,
      operation: 'repository_fallback'
    });
    await log(`   ❌ Repository fallback failed: ${cleanErrorMessage(error)}`, { level: 'error' });
    return [];
  }
}

<<<<<<< HEAD
// Function to create yargs configuration - avoids duplication
const createYargsConfig = (yargsInstance) => {
  return yargsInstance
    .command('$0 <github-url>', 'Monitor GitHub issues and create PRs', (yargs) => {
      yargs.positional('github-url', {
        type: 'string',
        description: 'GitHub organization, repository, or user URL to monitor (or GitHub repo URL when using --youtrack-mode)',
        demandOption: true
      });
    })
    .usage('Usage: $0 <github-url> [options]')
    .option('monitor-tag', {
      type: 'string',
      description: 'GitHub label to monitor for issues',
      default: 'help wanted',
      alias: 't'
    })
    .option('all-issues', {
      type: 'boolean',
      description: 'Process all open issues regardless of labels',
      default: false,
      alias: 'a'
    })
    .option('skip-issues-with-prs', {
      type: 'boolean',
      description: 'Skip issues that already have open pull requests',
      default: false,
      alias: 's'
    })
    .option('concurrency', {
      type: 'number',
      description: 'Number of concurrent solve instances',
      default: 2,
      alias: 'c'
    })
    .option('pull-requests-per-issue', {
      type: 'number',
      description: 'Number of pull requests to generate per issue',
      default: 1,
      alias: 'p'
    })
    .option('model', {
      type: 'string',
      description: 'Model to use for solve (opus, sonnet, or any model ID supported by the tool)',
      alias: 'm',
      default: 'sonnet'
    })
    .option('interval', {
      type: 'number',
      description: 'Polling interval in seconds',
      default: 300, // 5 minutes
      alias: 'i'
    })
    .option('max-issues', {
      type: 'number',
      description: 'Maximum number of issues to process (0 = unlimited)',
      default: 0
    })
    .option('dry-run', {
      type: 'boolean',
      description: 'List issues that would be processed without actually processing them',
      default: false
    })
    .option('skip-tool-check', {
      type: 'boolean',
      description: 'Skip tool connection check (useful in CI environments)',
      default: false
    })
    .option('tool-check', {
      type: 'boolean',
      description: 'Perform tool connection check (enabled by default, use --no-tool-check to skip)',
      default: true,
      hidden: true
    })
    .option('tool', {
      type: 'string',
      description: 'AI tool to use for solving issues',
      choices: ['claude', 'opencode'],
      default: 'claude'
    })
    .option('verbose', {
      type: 'boolean',
      description: 'Enable verbose logging',
      alias: 'v',
      default: false
    })
    .option('once', {
      type: 'boolean',
      description: 'Run once and exit instead of continuous monitoring',
      default: false
    })
    .option('min-disk-space', {
      type: 'number',
      description: 'Minimum required disk space in MB (default: 500)',
      default: 500
    })
    .option('auto-cleanup', {
      type: 'boolean',
      description: 'Automatically clean temporary directories (/tmp/* /var/tmp/*) when finished successfully',
      default: false
    })
    .option('fork', {
      type: 'boolean',
      description: 'Fork the repository if you don\'t have write access',
      alias: 'f',
      default: false
    })
    .option('auto-fork', {
      type: 'boolean',
      description: 'Automatically fork public repositories without write access (fails for private repos)',
      default: false
    })
    .option('attach-logs', {
      type: 'boolean',
      description: 'Upload the solution draft log file to the Pull Request on completion (⚠️ WARNING: May expose sensitive data)',
      default: false
    })
    .option('project-number', {
      type: 'number',
      description: 'GitHub Project number to monitor',
      alias: 'pn'
    })
    .option('project-owner', {
      type: 'string',
      description: 'GitHub Project owner (organization or user)',
      alias: 'po'
    })
    .option('project-status', {
      type: 'string',
      description: 'Project status column to monitor (e.g., "Ready", "To Do")',
      alias: 'ps',
      default: 'Ready'
    })
    .option('project-mode', {
      type: 'boolean',
      description: 'Enable project-based monitoring instead of label-based',
      alias: 'pm',
      default: false
    })
    .option('youtrack-mode', {
      type: 'boolean',
      description: 'Enable YouTrack mode instead of GitHub issues',
      default: false
    })
    .option('youtrack-stage', {
      type: 'string',
      description: 'Override YouTrack stage to monitor (overrides YOUTRACK_STAGE env var)'
    })
    .option('youtrack-project', {
      type: 'string',
      description: 'Override YouTrack project code (overrides YOUTRACK_PROJECT_CODE env var)'
    })
    .option('target-branch', {
      type: 'string',
      description: 'Target branch for pull requests (defaults to repository default branch)',
      alias: 'tb'
    })
    .option('log-dir', {
      type: 'string',
      description: 'Directory to save log files (defaults to current working directory)',
      alias: 'l'
    })
    .option('auto-continue', {
      type: 'boolean',
      description: 'Pass --auto-continue to solve for each issue (continues with existing PRs instead of creating new ones)',
      default: false
    })
    .option('think', {
      type: 'string',
      description: 'Thinking level: low (Think.), medium (Think hard.), high (Think harder.), max (Ultrathink.)',
      choices: ['low', 'medium', 'high', 'max'],
      default: undefined
    })
    .option('no-sentry', {
      type: 'boolean',
      description: 'Disable Sentry error tracking and monitoring',
      default: false
    })
    .option('watch', {
      type: 'boolean',
      description: 'Monitor continuously for feedback and auto-restart when detected (stops when PR is merged)',
      alias: 'w',
      default: false
    })
    .option('issue-order', {
      type: 'string',
      description: 'Order issues by publication date: "asc" (oldest first) or "desc" (newest first)',
      alias: 'o',
      default: 'asc',
      choices: ['asc', 'desc']
    })
    .parserConfiguration({
      'boolean-negation': true
    })
    .help('h')
    .alias('h', 'help')
    // Apply strict options validation to reject unrecognized options
    // This prevents issues like #453 where —fork (em-dash) is not recognized
    .check(createStrictOptionsCheck((() => {
      // Define boolean options that support --no- prefix
      const booleanOptions = [
        'all-issues', 'allIssues',
        'skip-issues-with-prs', 'skipIssuesWithPrs',
        'dry-run', 'dryRun',
        'skip-tool-check', 'skipToolCheck',
        'tool-check', 'toolCheck',
        'verbose',
        'once',
        'auto-cleanup', 'autoCleanup',
        'fork',
        'auto-fork', 'autoFork',
        'attach-logs', 'attachLogs',
        'auto-continue', 'autoContinue',
        'no-sentry', 'noSentry',
        'watch',
      ];

      const options = new Set([
        'help', 'h', 'version',
        'github-url', 'githubUrl',
        'monitor-tag', 'monitorTag', 't',
        'concurrency', 'c',
        'pull-requests-per-issue', 'pullRequestsPerIssue', 'p',
        'model', 'm',
        'interval', 'i',
        'max-issues', 'maxIssues',
        'tool',
        'min-disk-space', 'minDiskSpace',
        'project-number', 'projectNumber', 'pn',
        'project-owner', 'projectOwner', 'po',
        'project-status', 'projectStatus', 'ps',
        'project-mode', 'projectMode', 'pm',
        'youtrack-mode', 'youtrackMode',
        'youtrack-stage', 'youtrackStage',
        'youtrack-project', 'youtrackProject',
        'target-branch', 'targetBranch', 'tb',
        'log-dir', 'logDir', 'l',
        'think',
        'issue-order', 'issueOrder', 'o',
        'v', 'a', 's', 'f', 'w', // single-char aliases
        '_', '$0'
      ]);

      // Add boolean options and their --no- variants
      for (const option of booleanOptions) {
        options.add(option);
        // Add --no- variant (kebab-case)
        if (option.includes('-')) {
          options.add(`no-${option}`);
        }
        // Add no prefix variant (camelCase)
        if (!option.includes('-')) {
          options.add(`no${option.charAt(0).toUpperCase()}${option.slice(1)}`);
        }
      }

      return options;
    })()));
};

// Check for version flag before processing other arguments
const rawArgs = hideBin(process.argv);
if (rawArgs.includes('--version')) {
  const { getVersion } = await import('./version.lib.mjs');
  try {
    const version = await getVersion();
    console.log(version);
  } catch (versionError) {
    reportError(versionError, {
      context: 'version_detection',
      operation: 'get_package_version'
    });
    console.error('Error: Unable to determine version');
    await safeExit(1, 'Error occurred');
  }
  await safeExit(0, 'Process completed');
}

// Check for help flag before processing other arguments
if (rawArgs.includes('--help') || rawArgs.includes('-h')) {
  // Show help and exit - filter out help flags to avoid duplicate display
  const argsWithoutHelp = rawArgs.filter(arg => arg !== '--help' && arg !== '-h');
  createYargsConfig(yargs(argsWithoutHelp)).showHelp();
  await safeExit(0, 'Process completed');
}

=======
>>>>>>> 9869eba2
// Configure command line arguments - GitHub URL as positional argument
const rawArgs = hideBin(process.argv);
// Pass rawArgs to yargs constructor and use .argv to get parsed arguments
const argv = createYargsConfig(yargs(rawArgs)).argv;

let githubUrl = argv['github-url'];

// Set global verbose mode
global.verboseMode = argv.verbose;

// Use the universal GitHub URL parser
if (githubUrl) {
  const parsedUrl = parseGitHubUrl(githubUrl);

  if (!parsedUrl.valid) {
    console.error('Error: Invalid GitHub URL format');
    if (parsedUrl.error) {
      console.error(`  ${parsedUrl.error}`);
    }
    console.error('Expected: https://github.com/owner or https://github.com/owner/repo');
    console.error('You can use any of these formats:');
    console.error('  - https://github.com/owner');
    console.error('  - https://github.com/owner/repo');
    console.error('  - http://github.com/owner (will be converted to https)');
    console.error('  - github.com/owner (will add https://)');
    console.error('  - owner (will be converted to https://github.com/owner)');
    console.error('  - owner/repo (will be converted to https://github.com/owner/repo)');
    await safeExit(1, 'Error occurred');
  }

  // Check if it's a valid type for hive (user or repo)
  if (parsedUrl.type !== 'user' && parsedUrl.type !== 'repo') {
    console.error('Error: Invalid GitHub URL for monitoring');
    console.error(`  URL type '${parsedUrl.type}' is not supported`);
    console.error('Expected: https://github.com/owner or https://github.com/owner/repo');
    await safeExit(1, 'Error occurred');
  }

  // Use the normalized URL
  githubUrl = parsedUrl.normalized;
}

// Validate GitHub URL format ONCE AND FOR ALL at the beginning
// Parse URL format: https://github.com/owner or https://github.com/owner/repo
let urlMatch = null;

// Only validate if we have a URL
const needsUrlValidation = githubUrl;

if (needsUrlValidation) {
  // Do the regex matching ONCE - this result will be used everywhere
  urlMatch = githubUrl.match(/^https:\/\/github\.com\/([^/]+)(\/([^/]+))?$/);
  if (!urlMatch) {
    console.error('Error: Invalid GitHub URL format');
    console.error('Expected: https://github.com/owner or https://github.com/owner/repo');
    console.error('You can use any of these formats:');
    console.error('  - https://github.com/owner');
    console.error('  - https://github.com/owner/repo');
    console.error('  - http://github.com/owner (will be converted to https)');
    console.error('  - github.com/owner (will add https://)');
    console.error('  - owner (will be converted to https://github.com/owner)');
    console.error('  - owner/repo (will be converted to https://github.com/owner/repo)');
    await safeExit(1, 'Error occurred');
  }
}

// Create log file with timestamp
// Use log-dir option if provided, otherwise use current working directory
let targetDir = argv.logDir || process.cwd();

// Verify the directory exists, create if necessary
try {
  await fs.access(targetDir);
} catch (error) {
  reportError(error, {
    context: 'log_directory_access',
    targetDir,
    operation: 'check_directory_exists'
  });
  // If directory doesn't exist, try to create it
  try {
    await fs.mkdir(targetDir, { recursive: true });
  } catch (mkdirError) {
    reportError(mkdirError, {
      context: 'log_directory_creation',
      targetDir,
      operation: 'create_directory'
    });
    console.error(`⚠️  Unable to create log directory: ${targetDir}`);
    console.error('   Falling back to current working directory');
    // Fall back to current working directory
    targetDir = process.cwd();
  }
}

const timestamp = formatTimestamp();
const logFile = path.join(targetDir, `hive-${timestamp}.log`);

// Set the log file for the lib.mjs logging system
setLogFile(logFile);

// Create the log file immediately
await fs.writeFile(logFile, `# Hive.mjs Log - ${new Date().toISOString()}\n\n`);
// Always use absolute path for log file display
const absoluteLogPath = path.resolve(logFile);
await log(`📁 Log file: ${absoluteLogPath}`);
await log('   (All output will be logged here)');

// Initialize Sentry integration (unless disabled)
if (argv.sentry) {
  await initializeSentry({
    noSentry: !argv.sentry,
    debug: argv.verbose,
    version: process.env.npm_package_version || '0.12.0'
  });

  // Add breadcrumb for monitoring configuration
  addBreadcrumb({
    category: 'hive',
    message: 'Started monitoring',
    level: 'info',
    data: {
      mode: argv.projectMode ? 'project' : (argv.allIssues ? 'all' : 'label'),
      concurrency: argv.concurrency,
      model: argv.model
    }
  });
}

// Initialize the exit handler with getAbsoluteLogPath function and Sentry cleanup
initializeExitHandler(getAbsoluteLogPath, log);
installGlobalExitHandlers();

// Unhandled error handlers are now managed by exit-handler.lib.mjs

// Validate GitHub URL requirement
if (!githubUrl) {
  await log('❌ GitHub URL is required', { level: 'error' });
  await log('   Usage: hive <github-url> [options]', { level: 'error' });
  await log(`   📁 Full log file: ${absoluteLogPath}`, { level: 'error' });
  await safeExit(1, 'Error occurred');
}

// Validate project mode arguments
if (argv.projectMode) {
  if (!argv.projectNumber) {
    await log('❌ Project mode requires --project-number', { level: 'error' });
    await log('   Usage: hive <github-url> --project-mode --project-number NUMBER --project-owner OWNER', { level: 'error' });
    await safeExit(1, 'Error occurred');
  }

  if (!argv.projectOwner) {
    await log('❌ Project mode requires --project-owner', { level: 'error' });
    await log('   Usage: hive <github-url> --project-mode --project-number NUMBER --project-owner OWNER', { level: 'error' });
    await safeExit(1, 'Error occurred');
  }

  if (typeof argv.projectNumber !== 'number' || argv.projectNumber <= 0) {
    await log('❌ Project number must be a positive integer', { level: 'error' });
    await safeExit(1, 'Error occurred');
  }
}

// Validate conflicting options
if (argv.skipIssuesWithPrs && argv.autoContinue) {
  await log('❌ Conflicting options: --skip-issues-with-prs and --auto-continue cannot be used together', { level: 'error' });
  await log('   --skip-issues-with-prs: Skips issues that have any open PRs', { level: 'error' });
  await log('   --auto-continue: Continues with existing PRs instead of creating new ones', { level: 'error' });
  await log(`   📁 Full log file: ${absoluteLogPath}`, { level: 'error' });
  await safeExit(1, 'Error occurred');
}

// Helper function to check GitHub permissions - moved to github.lib.mjs

// Check GitHub permissions early in the process
const hasValidAuth = await checkGitHubPermissions();
if (!hasValidAuth) {
  await log('\n❌ Cannot proceed without valid GitHub authentication', { level: 'error' });
  await safeExit(1, 'Error occurred');
}

// YouTrack configuration and validation
let youTrackConfig = null;
if (argv.youtrackMode) {
  // Create YouTrack config from environment variables and CLI overrides
  youTrackConfig = createYouTrackConfigFromEnv();

  if (!youTrackConfig) {
    await log('❌ YouTrack mode requires environment variables to be set', { level: 'error' });
    await log('   Required: YOUTRACK_URL, YOUTRACK_API_KEY, YOUTRACK_PROJECT_CODE, YOUTRACK_STAGE', { level: 'error' });
    await log('   Example: YOUTRACK_URL=https://mycompany.youtrack.cloud', { level: 'error' });
    process.exit(1);
  }

  // Apply CLI overrides
  if (argv.youtrackStage) {
    youTrackConfig.stage = argv.youtrackStage;
  }
  if (argv.youtrackProject) {
    youTrackConfig.projectCode = argv.youtrackProject;
  }

  // Validate configuration
  try {
    validateYouTrackConfig(youTrackConfig);
  } catch (error) {
    await log(`❌ YouTrack configuration error: ${error.message}`, { level: 'error' });
    process.exit(1);
  }

  // Test YouTrack connection
  const youTrackConnected = await testYouTrackConnection(youTrackConfig);
  if (!youTrackConnected) {
    await log('\n❌ Cannot proceed without valid YouTrack connection', { level: 'error' });
    process.exit(1);
  }
}

// Parse GitHub URL to determine organization, repository, or user
let scope = 'repository';
let owner = null;
let repo = null;

// NO DUPLICATE VALIDATION! URL was already validated at the beginning.
// If we have a URL but no validation results, that's a logic error.
if (githubUrl && urlMatch === null) {
  // This should never happen - it means our early validation was skipped incorrectly
  await log('Internal error: URL validation was not performed correctly', { level: 'error' });
  await log('This is a bug in the script logic', { level: 'error' });
  await safeExit(1, 'Error occurred');
}

if (urlMatch) {
  owner = urlMatch[1];
  repo = urlMatch[3] || null;
}

// Determine scope
if (!repo) {
  // Check if it's an organization or user
  try {
    const typeResult = await $`gh api users/${owner} --jq .type`;
    const accountType = typeResult.stdout.toString().trim();
    scope = accountType === 'Organization' ? 'organization' : 'user';
  } catch (e) {
    reportError(e, {
      context: 'detect_scope',
      owner,
      operation: 'detect_account_type'
    });
    // Default to user if API call fails
    scope = 'user';
  }
} else {
  scope = 'repository';
}

await log('🎯 Monitoring Configuration:');
if (argv.youtrackMode) {
  await log(`   📍 Source: YouTrack - ${youTrackConfig.url}`);
  await log(`   📋 Project: ${youTrackConfig.projectCode}`);
  await log(`   📌 Stage: "${youTrackConfig.stage}"`);
  await log(`   📍 GitHub Target: ${scope.charAt(0).toUpperCase() + scope.slice(1)} - ${owner}${repo ? `/${repo}` : ''}`);
} else {
  await log(`   📍 Target: ${scope.charAt(0).toUpperCase() + scope.slice(1)} - ${owner}${repo ? `/${repo}` : ''}`);
  if (argv.projectMode) {
    await log(`   📋 Mode: PROJECT #${argv.projectNumber} (owner: ${argv.projectOwner})`);
    await log(`   📌 Status: "${argv.projectStatus}"`);
  } else if (argv.allIssues) {
    await log('   🏷️  Mode: ALL ISSUES (no label filter)');
  } else {
    await log(`   🏷️  Tag: "${argv.monitorTag}"`);
  }
}
if (argv.skipIssuesWithPrs) {
  await log('   🚫 Skipping: Issues with open PRs');
}
await log(`   🔄 Concurrency: ${argv.concurrency} parallel workers`);
await log(`   📊 Pull Requests per Issue: ${argv.pullRequestsPerIssue}`);
await log(`   🤖 Model: ${argv.model}`);
if (argv.fork) {
  await log('   🍴 Fork: ENABLED (will fork repos if no write access)');
}
if (argv.autoFork) {
  await log('   🍴 Auto-Fork: ENABLED (will auto-fork public repos without write access)');
}
if (argv.autoContinue) {
  await log('   🔄 Auto-Continue: ENABLED (will work on issues with existing PRs)');
}
if (argv.watch) {
  await log('   👁️  Watch Mode: ENABLED (will monitor continuously for feedback)');
}
if (argv.targetBranch) {
  await log(`   🎯 Target Branch: ${argv.targetBranch}`);
}
if (!argv.once) {
  await log(`   ⏱️  Polling Interval: ${argv.interval} seconds`);
}
await log(`   ${argv.once ? '🚀 Mode: Single run' : '♾️  Mode: Continuous monitoring'}`);
if (argv.maxIssues > 0) {
  await log(`   🔢 Max Issues: ${argv.maxIssues}`);
}
if (argv.dryRun) {
  await log('   🧪 DRY RUN MODE - No actual processing');
}
if (argv.autoCleanup) {
  await log('   🧹 Auto-cleanup: ENABLED (will clean /tmp/* /var/tmp/* on success)');
}
await log('');

// Producer/Consumer Queue implementation
class IssueQueue {
  constructor() {
    this.queue = [];
    this.processing = new Set();
    this.completed = new Set();
    this.failed = new Set();
    this.workers = [];
    this.isRunning = true;
  }

  // Add issue to queue if not already processed or in queue
  enqueue(issueUrl) {
    if (this.completed.has(issueUrl) || 
        this.processing.has(issueUrl) || 
        this.queue.includes(issueUrl)) {
      return false;
    }
    this.queue.push(issueUrl);
    return true;
  }

  // Get next issue from queue
  dequeue() {
    if (this.queue.length === 0) {
      return null;
    }
    const issue = this.queue.shift();
    this.processing.add(issue);
    return issue;
  }

  // Mark issue as completed
  markCompleted(issueUrl) {
    this.processing.delete(issueUrl);
    this.completed.add(issueUrl);
  }

  // Mark issue as failed
  markFailed(issueUrl) {
    this.processing.delete(issueUrl);
    this.failed.add(issueUrl);
  }

  // Get queue statistics
  getStats() {
    return {
      queued: this.queue.length,
      processing: this.processing.size,
      completed: this.completed.size,
      failed: this.failed.size
    };
  }

  // Stop all workers
  stop() {
    this.isRunning = false;
  }
}

// Create global queue instance
const issueQueue = new IssueQueue();

// Global shutdown state to prevent duplicate shutdown messages
let isShuttingDown = false;

// Worker function to process issues from queue
async function worker(workerId) {
  await log(`🔧 Worker ${workerId} started`, { verbose: true });
  
  while (issueQueue.isRunning) {
    const issueUrl = issueQueue.dequeue();
    
    if (!issueUrl) {
      // No work available, wait a bit
      await new Promise(resolve => setTimeout(resolve, 5000));
      continue;
    }

    await log(`\n👷 Worker ${workerId} processing: ${issueUrl}`);
    
    // Track if this issue failed
    let issueFailed = false;
    
    // Process the issue multiple times if needed
    for (let prNum = 1; prNum <= argv.pullRequestsPerIssue; prNum++) {
      if (argv.pullRequestsPerIssue > 1) {
        await log(`   📝 Creating PR ${prNum}/${argv.pullRequestsPerIssue} for issue`);
      }
      
      try {
        // Execute solve command using spawn to enable real-time streaming while avoiding command-stream quoting issues
        if (argv.dryRun) {
          await log(`   🧪 [DRY RUN] Executing ${solveCommand} in dry-run mode for ${issueUrl}...`);
        } else {
          await log(`   🚀 Executing ${solveCommand} for ${issueUrl}...`);
        }

        const startTime = Date.now();
        const forkFlag = argv.fork ? ' --fork' : '';
        const autoForkFlag = argv.autoFork ? ' --auto-fork' : '';
        const verboseFlag = argv.verbose ? ' --verbose' : '';
        const attachLogsFlag = argv.attachLogs ? ' --attach-logs' : '';
        const targetBranchFlag = argv.targetBranch ? ` --target-branch ${argv.targetBranch}` : '';
        const logDirFlag = argv.logDir ? ` --log-dir "${argv.logDir}"` : '';
        const dryRunFlag = argv.dryRun ? ' --dry-run' : '';
        const skipToolCheckFlag = (argv.skipToolCheck || !argv.toolCheck) ? ' --skip-tool-check' : '';
        const toolFlag = argv.tool ? ` --tool ${argv.tool}` : '';
        const autoContinueFlag = argv.autoContinue ? ' --auto-continue' : '';
        const thinkFlag = argv.think ? ` --think ${argv.think}` : '';
        const noSentryFlag = !argv.sentry ? ' --no-sentry' : '';
        const watchFlag = argv.watch ? ' --watch' : '';

        // Use spawn to get real-time streaming output while avoiding command-stream's automatic quote addition
        const { spawn } = await import('child_process');

        // Build arguments array to avoid shell parsing issues
        const args = [issueUrl, '--model', argv.model];
        if (argv.tool) {
          args.push('--tool', argv.tool);
        }
        if (argv.fork) {
          args.push('--fork');
        }
        if (argv.autoFork) {
          args.push('--auto-fork');
        }
        if (argv.verbose) {
          args.push('--verbose');
        }
        if (argv.attachLogs) {
          args.push('--attach-logs');
        }
        if (argv.targetBranch) {
          args.push('--target-branch', argv.targetBranch);
        }
        if (argv.logDir) {
          args.push('--log-dir', argv.logDir);
        }
        if (argv.dryRun) {
          args.push('--dry-run');
        }
        if (argv.skipToolCheck || !argv.toolCheck) {
          args.push('--skip-tool-check');
        }
        if (argv.autoContinue) {
          args.push('--auto-continue');
        }
        if (argv.think) {
          args.push('--think', argv.think);
        }
        if (!argv.sentry) {
          args.push('--no-sentry');
        }
        if (argv.watch) {
          args.push('--watch');
        }

        // Log the actual command being executed so users can investigate/reproduce
        const command = `${solveCommand} "${issueUrl}" --model ${argv.model}${toolFlag}${forkFlag}${autoForkFlag}${verboseFlag}${attachLogsFlag}${targetBranchFlag}${logDirFlag}${dryRunFlag}${skipToolCheckFlag}${autoContinueFlag}${thinkFlag}${noSentryFlag}${watchFlag}`;
        await log(`   📋 Command: ${command}`);

        let exitCode = 0;

        // Create promise to handle async spawn process
        await new Promise((resolve, _reject) => {
          const child = spawn(solveCommand, args, {
            stdio: ['pipe', 'pipe', 'pipe']
          });

          // Handle stdout data - stream output in real-time
          child.stdout.on('data', (data) => {
              const lines = data.toString().split('\n');
              for (const line of lines) {
                if (line.trim()) {
                  log(`   [${solveCommand} worker-${workerId}] ${line}`).catch((logError) => {
                    reportError(logError, {
                      context: 'worker_stdout_log',
                      workerId,
                      operation: 'log_output'
                    });
                  });
                }
              }
            });

            // Handle stderr data - stream errors in real-time
            child.stderr.on('data', (data) => {
              const lines = data.toString().split('\n');
              for (const line of lines) {
                if (line.trim()) {
                  log(`   [${solveCommand} worker-${workerId} ERROR] ${line}`, { level: 'error' }).catch((logError) => {
                    reportError(logError, {
                      context: 'worker_stderr_log',
                      workerId,
                      operation: 'log_error'
                    });
                  });
                }
              }
            });
            
            // Handle process completion
            child.on('close', (code) => {
              exitCode = code || 0;
              resolve();
            });
            
            // Handle process errors
            child.on('error', (error) => {
              exitCode = 1;
              log(`   [${solveCommand} worker-${workerId} ERROR] Process error: ${error.message}`, { level: 'error' }).catch((logError) => {
                reportError(logError, {
                  context: 'worker_process_error_log',
                  workerId,
                  operation: 'log_process_error'
                });
              });
              resolve();
            });
          });
          
          const duration = Math.round((Date.now() - startTime) / 1000);

          if (exitCode === 0) {
            await log(`   ✅ Worker ${workerId} completed ${issueUrl} (${duration}s)`);
          } else {
            throw new Error(`${solveCommand} exited with code ${exitCode}`);
          }
        
        // Small delay between multiple PRs for same issue
        if (prNum < argv.pullRequestsPerIssue) {
          await new Promise(resolve => setTimeout(resolve, 10000));
        }
      } catch (error) {
        reportError(error, {
          context: 'worker_process_issue',
          workerId,
          issueUrl,
          operation: 'spawn_solve_worker'
        });
        await log(`   ❌ Worker ${workerId} failed on ${issueUrl}: ${cleanErrorMessage(error)}`, { level: 'error' });
        issueQueue.markFailed(issueUrl);
        issueFailed = true;
        break; // Stop trying more PRs for this issue
      }
    }
    
    // Only mark as completed if it didn't fail
    if (!issueFailed) {
      issueQueue.markCompleted(issueUrl);
    }
    
    // Show queue stats
    const stats = issueQueue.getStats();
    await log(`   📊 Queue: ${stats.queued} waiting, ${stats.processing} processing, ${stats.completed} completed, ${stats.failed} failed`);
  }
  
  await log(`🔧 Worker ${workerId} stopped`, { verbose: true });
}

// Function to check if an issue has open pull requests
// Note: hasOpenPullRequests function has been replaced by batchCheckPullRequestsForIssues
// in github.lib.mjs for better performance and reduced API calls

// Function to fetch issues from GitHub
async function fetchIssues() {
  if (argv.youtrackMode) {
    await log(`\n🔍 Fetching issues from YouTrack project ${youTrackConfig.projectCode} (stage: "${youTrackConfig.stage}")...`);
  } else if (argv.projectMode) {
    await log(`\n🔍 Fetching issues from GitHub Project #${argv.projectNumber} (status: "${argv.projectStatus}")...`);
  } else if (argv.allIssues) {
    await log('\n🔍 Fetching ALL open issues...');
  } else {
    await log(`\n🔍 Fetching issues with label "${argv.monitorTag}"...`);
  }

  try {
    let issues = [];

    if (argv.youtrackMode) {
      // Sync YouTrack issues to GitHub
      if (!owner || !repo) {
        throw new Error('YouTrack mode requires a specific repository URL (not organization/user)');
      }

      const githubIssues = await syncYouTrackToGitHub(youTrackConfig, owner, repo, $, log);

      // Convert to format expected by hive
      issues = formatIssuesForHive(githubIssues).map(issue => ({
        url: issue.html_url,
        title: issue.title,
        number: issue.number
      }));

    } else if (argv.projectMode) {
      // Use GitHub Projects v2 mode
      if (!argv.projectNumber || !argv.projectOwner) {
        throw new Error('Project mode requires --project-number and --project-owner');
      }

      issues = await fetchProjectIssues(argv.projectNumber, argv.projectOwner, argv.projectStatus);

    } else if (argv.allIssues) {
      // Fetch all open issues without label filter using pagination
      let searchCmd;
      if (scope === 'repository') {
        searchCmd = `gh issue list --repo ${owner}/${repo} --state open --json url,title,number,createdAt`;
      } else if (scope === 'organization') {
        searchCmd = `gh search issues org:${owner} is:open --json url,title,number,createdAt,repository`;
      } else {
        // User scope
        searchCmd = `gh search issues user:${owner} is:open --json url,title,number,createdAt,repository`;
      }
      
      await log('   🔎 Fetching all issues with pagination and rate limiting...');
      await log(`   🔎 Command: ${searchCmd}`, { verbose: true });

      try {
        issues = await fetchAllIssuesWithPagination(searchCmd);
      } catch (searchError) {
        reportError(searchError, {
          context: 'github_all_issues_search',
          scope,
          owner,
          operation: 'search_all_issues'
        });
        await log(`   ⚠️  Search failed: ${cleanErrorMessage(searchError)}`, { verbose: true });

        // Check if the error is due to rate limiting and we're not in repository scope
        if (isRateLimitError(searchError) && scope !== 'repository') {
          await log('   🔍 Rate limit detected - attempting repository fallback...');
          try {
            issues = await fetchIssuesFromRepositories(owner, scope, null, true);
          } catch (fallbackError) {
            reportError(fallbackError, {
              context: 'github_all_issues_fallback',
              scope,
              owner,
              operation: 'fallback_all_fetch'
            });
            await log(`   ❌ Repository fallback failed: ${cleanErrorMessage(fallbackError)}`, { verbose: true });
            issues = [];
          }
        } else {
          issues = [];
        }
      }
      
    } else {
      // Use label filter
      // execSync is used within fetchAllIssuesWithPagination
      
      // For repositories, use gh issue list which works better with new repos
      if (scope === 'repository') {
        const listCmd = `gh issue list --repo ${owner}/${repo} --state open --label "${argv.monitorTag}" --json url,title,number,createdAt`;
        await log('   🔎 Fetching labeled issues with pagination and rate limiting...');
        await log(`   🔎 Command: ${listCmd}`, { verbose: true });
        
        try {
          issues = await fetchAllIssuesWithPagination(listCmd);
        } catch (listError) {
          reportError(listError, {
            context: 'github_list_issues',
            scope,
            owner,
            monitorTag: argv.monitorTag,
            operation: 'list_repository_issues'
          });
          await log(`   ⚠️  List failed: ${cleanErrorMessage(listError)}`, { verbose: true });
          issues = [];
        }
      } else {
        // For organizations and users, use search (may not work with new repos)
        let baseQuery;
        if (scope === 'organization') {
          baseQuery = `org:${owner} is:issue is:open`;
        } else {
          baseQuery = `user:${owner} is:issue is:open`;
        }
        
        // Handle label with potential spaces
        let searchQuery;
        let searchCmd;
        
        if (argv.monitorTag.includes(' ')) {
          searchQuery = `${baseQuery} label:"${argv.monitorTag}"`;
          searchCmd = `gh search issues '${searchQuery}' --json url,title,number,createdAt,repository`;
        } else {
          searchQuery = `${baseQuery} label:${argv.monitorTag}`;
          searchCmd = `gh search issues '${searchQuery}' --json url,title,number,createdAt,repository`;
        }
        
        await log('   🔎 Fetching labeled issues with pagination and rate limiting...');
        await log(`   🔎 Search query: ${searchQuery}`, { verbose: true });
        await log(`   🔎 Command: ${searchCmd}`, { verbose: true });
        
        try {
          issues = await fetchAllIssuesWithPagination(searchCmd);
        } catch (searchError) {
          reportError(searchError, {
            context: 'github_labeled_issues_search',
            scope,
            owner,
            monitorTag: argv.monitorTag,
            operation: 'search_labeled_issues'
          });
          await log(`   ⚠️  Search failed: ${cleanErrorMessage(searchError)}`, { verbose: true });

          // Check if the error is due to rate limiting
          if (isRateLimitError(searchError)) {
            await log('   🔍 Rate limit detected - attempting repository fallback...');
            try {
              issues = await fetchIssuesFromRepositories(owner, scope, argv.monitorTag, false);
            } catch (fallbackError) {
              reportError(fallbackError, {
                context: 'github_labeled_issues_fallback',
                scope,
                owner,
                monitorTag: argv.monitorTag,
                operation: 'fallback_labeled_fetch'
              });
              await log(`   ❌ Repository fallback failed: ${cleanErrorMessage(fallbackError)}`, { verbose: true });
              issues = [];
            }
          } else {
            issues = [];
          }
        }
      }
    }
    
    if (issues.length === 0) {
      if (argv.youtrackMode) {
        await log(`   ℹ️  No issues found in YouTrack with stage "${youTrackConfig.stage}"`);
      } else if (argv.projectMode) {
        await log(`   ℹ️  No issues found in project with status "${argv.projectStatus}"`);
      } else if (argv.allIssues) {
        await log('   ℹ️  No open issues found');
      } else {
        await log(`   ℹ️  No issues found with label "${argv.monitorTag}"`);
      }
      return [];
    }

    if (argv.youtrackMode) {
      await log(`   📋 Found ${issues.length} YouTrack issue(s) with stage "${youTrackConfig.stage}"`);
    } else if (argv.projectMode) {
      await log(`   📋 Found ${issues.length} issue(s) with status "${argv.projectStatus}"`);
    } else if (argv.allIssues) {
      await log(`   📋 Found ${issues.length} open issue(s)`);
    } else {
      await log(`   📋 Found ${issues.length} issue(s) with label "${argv.monitorTag}"`);
    }

    // Sort issues by publication date (createdAt) based on issue-order option
    if (issues.length > 0 && issues[0].createdAt) {
      await log(`   🔄 Sorting issues by publication date (${argv.issueOrder === 'asc' ? 'oldest first' : 'newest first'})...`);
      issues.sort((a, b) => {
        const dateA = new Date(a.createdAt);
        const dateB = new Date(b.createdAt);
        return argv.issueOrder === 'asc' ? dateA - dateB : dateB - dateA;
      });
      await log('   ✅ Issues sorted by publication date');
    }

    // Filter out issues with open PRs if option is enabled
    let issuesToProcess = issues;
    if (argv.skipIssuesWithPrs) {
      await log('   🔍 Checking for existing pull requests using batch GraphQL query...');

      // Extract issue numbers and repository info from URLs
      const issuesByRepo = {};
      for (const issue of issuesToProcess) {
        const urlMatch = issue.url.match(/github\.com\/([^/]+)\/([^/]+)\/issues\/(\d+)/);
        if (urlMatch) {
          const [, issueOwner, issueRepo, issueNumber] = urlMatch;
          const repoKey = `${issueOwner}/${issueRepo}`;

          if (!issuesByRepo[repoKey]) {
            issuesByRepo[repoKey] = {
              owner: issueOwner,
              repo: issueRepo,
              issues: []
            };
          }

          issuesByRepo[repoKey].issues.push({
            number: parseInt(issueNumber),
            issue: issue
          });
        }
      }

      // Batch check PRs for each repository
      const filteredIssues = [];
      let totalSkipped = 0;

      for (const repoData of Object.values(issuesByRepo)) {
        const issueNumbers = repoData.issues.map(i => i.number);
        const prResults = await batchCheckPullRequestsForIssues(repoData.owner, repoData.repo, issueNumbers);

        // Process results
        for (const issueData of repoData.issues) {
          const prInfo = prResults[issueData.number];
          if (prInfo && prInfo.openPRCount > 0) {
            await log(`      ⏭️  Skipping (has ${prInfo.openPRCount} PR${prInfo.openPRCount > 1 ? 's' : ''}): ${issueData.issue.title || 'Untitled'} (${issueData.issue.url})`, { verbose: true });
            totalSkipped++;
          } else {
            filteredIssues.push(issueData.issue);
          }
        }
      }

      if (totalSkipped > 0) {
        await log(`   ⏭️  Skipped ${totalSkipped} issue(s) with existing pull requests`);
      }
      issuesToProcess = filteredIssues;
    }
    
    // Apply max issues limit if set (after filtering to exclude skipped issues from count)
    if (argv.maxIssues > 0 && issuesToProcess.length > argv.maxIssues) {
      issuesToProcess = issuesToProcess.slice(0, argv.maxIssues);
      await log(`   🔢 Limiting to first ${argv.maxIssues} issues (after filtering)`);
    }
    
    // In dry-run mode, show the issues that would be processed
    if (argv.dryRun && issuesToProcess.length > 0) {
      await log('\n   📝 Issues that would be processed:');
      for (const issue of issuesToProcess) {
        await log(`      - ${issue.title || 'Untitled'} (${issue.url})`);
      }
    }
    
    return issuesToProcess.map(issue => issue.url);
    
  } catch (error) {
    reportError(error, {
      context: 'fetchIssues',
      projectMode: argv.projectMode,
      allIssues: argv.allIssues,
      monitorTag: argv.monitorTag,
      operation: 'fetch_issues'
    });
    await log(`   ❌ Error fetching issues: ${cleanErrorMessage(error)}`, { level: 'error' });
    return [];
  }
}

// Main monitoring loop
async function monitor() {
  await log('\n🚀 Starting Hive Mind monitoring system...');
  
  // Start workers
  await log(`\n👷 Starting ${argv.concurrency} workers...`);
  for (let i = 1; i <= argv.concurrency; i++) {
    issueQueue.workers.push(worker(i));
  }
  
  // Main monitoring loop
  let iteration = 0;
  while (true) {
    iteration++;
    await log(`\n🔄 Monitoring iteration ${iteration} at ${new Date().toISOString()}`);
    
    // Fetch issues
    const issueUrls = await fetchIssues();
    
    // Add new issues to queue
    let newIssues = 0;
    for (const url of issueUrls) {
      if (issueQueue.enqueue(url)) {
        newIssues++;
        await log(`   ➕ Added to queue: ${url}`);
      }
    }
    
    if (newIssues > 0) {
      await log(`   📥 Added ${newIssues} new issue(s) to queue`);
    } else {
      await log('   ℹ️  No new issues to add (all already processed or in queue)');
    }
    
    // Show current stats
    const stats = issueQueue.getStats();
    await log('\n📊 Current Status:');
    await log(`   📋 Queued: ${stats.queued}`);
    await log(`   ⚙️  Processing: ${stats.processing}`);
    await log(`   ✅ Completed: ${stats.completed}`);
    await log(`   ❌ Failed: ${stats.failed}`);
    
    // If running once, wait for queue to empty then exit
    if (argv.once) {
      await log('\n🏁 Single run mode - waiting for queue to empty...');
      
      while (stats.queued > 0 || stats.processing > 0) {
        await new Promise(resolve => setTimeout(resolve, 5000));
        const currentStats = issueQueue.getStats();
        if (currentStats.queued !== stats.queued || currentStats.processing !== stats.processing) {
          await log(`   ⏳ Waiting... Queue: ${currentStats.queued}, Processing: ${currentStats.processing}`);
        }
        Object.assign(stats, currentStats);
      }
      
      await log('\n✅ All issues processed!');
      await log(`   Completed: ${stats.completed}`);
      await log(`   Failed: ${stats.failed}`);
      await log(`   📁 Full log file: ${absoluteLogPath}`);

      // Perform cleanup if enabled and there were successful completions
      if (stats.completed > 0) {
        await cleanupTempDirectories(argv);
      }
      break;
    }
    
    // Wait for next iteration
    await log(`\n⏰ Next check in ${argv.interval} seconds...`);
    await new Promise(resolve => setTimeout(resolve, argv.interval * 1000));
  }
  
  // Stop workers
  issueQueue.stop();
  await Promise.all(issueQueue.workers);
  
  // Perform cleanup if enabled and there were successful completions
  const finalStats = issueQueue.getStats();
  if (finalStats.completed > 0) {
    await cleanupTempDirectories();
  }
  
  await log('\n👋 Hive Mind monitoring stopped');
  await log(`   📁 Full log file: ${absoluteLogPath}`);
}

// Graceful shutdown handler
async function gracefulShutdown(signal) {
  if (isShuttingDown) {
    return; // Prevent duplicate shutdown messages
  }
  isShuttingDown = true;

  try {
    await log(`\n\n🛑 Received ${signal} signal, shutting down gracefully...`);

    // Stop the queue and wait for workers to finish
    issueQueue.stop();

    // Give workers a moment to finish their current tasks
    const stats = issueQueue.getStats();
    if (stats.processing > 0) {
      await log(`   ⏳ Waiting for ${stats.processing} worker(s) to finish current tasks...`);

      // Wait up to 10 seconds for workers to finish
      const maxWaitTime = 10000;
      const startTime = Date.now();
      while (issueQueue.getStats().processing > 0 && (Date.now() - startTime) < maxWaitTime) {
        await new Promise(resolve => setTimeout(resolve, 500));
      }
    }

    await Promise.all(issueQueue.workers);

    // Perform cleanup if enabled and there were successful completions
    const finalStats = issueQueue.getStats();
    if (finalStats.completed > 0) {
      await cleanupTempDirectories(argv);
    }

    await log('   ✅ Shutdown complete');
    await log(`   📁 Full log file: ${absoluteLogPath}`);

  } catch (error) {
    reportError(error, {
      context: 'monitor_issues_shutdown',
      operation: 'cleanup_and_exit'
    });
    await log(`   ⚠️  Error during shutdown: ${cleanErrorMessage(error)}`, { level: 'error' });
    await log(`   📁 Full log file: ${absoluteLogPath}`);
  }

  await safeExit(0, 'Process completed');
}

// Function to validate Claude CLI connection
// validateClaudeConnection is now imported from lib.mjs

// Handle graceful shutdown
process.on('SIGINT', () => gracefulShutdown('interrupt'));
process.on('SIGTERM', () => gracefulShutdown('termination'));

// Check system resources (disk space and RAM) before starting monitoring
const systemCheck = await checkSystem(
  { 
    minDiskSpaceMB: argv.minDiskSpace || 500,
    minMemoryMB: 256,
    exitOnFailure: true
  },
  { log }
);

if (!systemCheck.success) {
  await safeExit(1, 'Error occurred');
}

// Validate Claude CLI connection before starting monitoring with the same model that will be used
const isClaudeConnected = await validateClaudeConnection(argv.model);
if (!isClaudeConnected) {
  await log('❌ Cannot start monitoring without Claude CLI connection', { level: 'error' });
  await safeExit(1, 'Error occurred');
}

// Wrap monitor function with Sentry error tracking
const monitorWithSentry = !argv.sentry ? monitor : withSentry(monitor, 'hive.monitor', 'command');

// Start monitoring
try {
  await monitorWithSentry();
} catch (error) {
  reportError(error, {
    context: 'hive_main',
    operation: 'monitor_with_sentry'
  });
  await log(`\n❌ Fatal error: ${cleanErrorMessage(error)}`, { level: 'error' });
  await log(`   📁 Full log file: ${absoluteLogPath}`, { level: 'error' });
  await safeExit(1, 'Error occurred');
}
} // End of main execution block<|MERGE_RESOLUTION|>--- conflicted
+++ resolved
@@ -214,295 +214,6 @@
   }
 }
 
-<<<<<<< HEAD
-// Function to create yargs configuration - avoids duplication
-const createYargsConfig = (yargsInstance) => {
-  return yargsInstance
-    .command('$0 <github-url>', 'Monitor GitHub issues and create PRs', (yargs) => {
-      yargs.positional('github-url', {
-        type: 'string',
-        description: 'GitHub organization, repository, or user URL to monitor (or GitHub repo URL when using --youtrack-mode)',
-        demandOption: true
-      });
-    })
-    .usage('Usage: $0 <github-url> [options]')
-    .option('monitor-tag', {
-      type: 'string',
-      description: 'GitHub label to monitor for issues',
-      default: 'help wanted',
-      alias: 't'
-    })
-    .option('all-issues', {
-      type: 'boolean',
-      description: 'Process all open issues regardless of labels',
-      default: false,
-      alias: 'a'
-    })
-    .option('skip-issues-with-prs', {
-      type: 'boolean',
-      description: 'Skip issues that already have open pull requests',
-      default: false,
-      alias: 's'
-    })
-    .option('concurrency', {
-      type: 'number',
-      description: 'Number of concurrent solve instances',
-      default: 2,
-      alias: 'c'
-    })
-    .option('pull-requests-per-issue', {
-      type: 'number',
-      description: 'Number of pull requests to generate per issue',
-      default: 1,
-      alias: 'p'
-    })
-    .option('model', {
-      type: 'string',
-      description: 'Model to use for solve (opus, sonnet, or any model ID supported by the tool)',
-      alias: 'm',
-      default: 'sonnet'
-    })
-    .option('interval', {
-      type: 'number',
-      description: 'Polling interval in seconds',
-      default: 300, // 5 minutes
-      alias: 'i'
-    })
-    .option('max-issues', {
-      type: 'number',
-      description: 'Maximum number of issues to process (0 = unlimited)',
-      default: 0
-    })
-    .option('dry-run', {
-      type: 'boolean',
-      description: 'List issues that would be processed without actually processing them',
-      default: false
-    })
-    .option('skip-tool-check', {
-      type: 'boolean',
-      description: 'Skip tool connection check (useful in CI environments)',
-      default: false
-    })
-    .option('tool-check', {
-      type: 'boolean',
-      description: 'Perform tool connection check (enabled by default, use --no-tool-check to skip)',
-      default: true,
-      hidden: true
-    })
-    .option('tool', {
-      type: 'string',
-      description: 'AI tool to use for solving issues',
-      choices: ['claude', 'opencode'],
-      default: 'claude'
-    })
-    .option('verbose', {
-      type: 'boolean',
-      description: 'Enable verbose logging',
-      alias: 'v',
-      default: false
-    })
-    .option('once', {
-      type: 'boolean',
-      description: 'Run once and exit instead of continuous monitoring',
-      default: false
-    })
-    .option('min-disk-space', {
-      type: 'number',
-      description: 'Minimum required disk space in MB (default: 500)',
-      default: 500
-    })
-    .option('auto-cleanup', {
-      type: 'boolean',
-      description: 'Automatically clean temporary directories (/tmp/* /var/tmp/*) when finished successfully',
-      default: false
-    })
-    .option('fork', {
-      type: 'boolean',
-      description: 'Fork the repository if you don\'t have write access',
-      alias: 'f',
-      default: false
-    })
-    .option('auto-fork', {
-      type: 'boolean',
-      description: 'Automatically fork public repositories without write access (fails for private repos)',
-      default: false
-    })
-    .option('attach-logs', {
-      type: 'boolean',
-      description: 'Upload the solution draft log file to the Pull Request on completion (⚠️ WARNING: May expose sensitive data)',
-      default: false
-    })
-    .option('project-number', {
-      type: 'number',
-      description: 'GitHub Project number to monitor',
-      alias: 'pn'
-    })
-    .option('project-owner', {
-      type: 'string',
-      description: 'GitHub Project owner (organization or user)',
-      alias: 'po'
-    })
-    .option('project-status', {
-      type: 'string',
-      description: 'Project status column to monitor (e.g., "Ready", "To Do")',
-      alias: 'ps',
-      default: 'Ready'
-    })
-    .option('project-mode', {
-      type: 'boolean',
-      description: 'Enable project-based monitoring instead of label-based',
-      alias: 'pm',
-      default: false
-    })
-    .option('youtrack-mode', {
-      type: 'boolean',
-      description: 'Enable YouTrack mode instead of GitHub issues',
-      default: false
-    })
-    .option('youtrack-stage', {
-      type: 'string',
-      description: 'Override YouTrack stage to monitor (overrides YOUTRACK_STAGE env var)'
-    })
-    .option('youtrack-project', {
-      type: 'string',
-      description: 'Override YouTrack project code (overrides YOUTRACK_PROJECT_CODE env var)'
-    })
-    .option('target-branch', {
-      type: 'string',
-      description: 'Target branch for pull requests (defaults to repository default branch)',
-      alias: 'tb'
-    })
-    .option('log-dir', {
-      type: 'string',
-      description: 'Directory to save log files (defaults to current working directory)',
-      alias: 'l'
-    })
-    .option('auto-continue', {
-      type: 'boolean',
-      description: 'Pass --auto-continue to solve for each issue (continues with existing PRs instead of creating new ones)',
-      default: false
-    })
-    .option('think', {
-      type: 'string',
-      description: 'Thinking level: low (Think.), medium (Think hard.), high (Think harder.), max (Ultrathink.)',
-      choices: ['low', 'medium', 'high', 'max'],
-      default: undefined
-    })
-    .option('no-sentry', {
-      type: 'boolean',
-      description: 'Disable Sentry error tracking and monitoring',
-      default: false
-    })
-    .option('watch', {
-      type: 'boolean',
-      description: 'Monitor continuously for feedback and auto-restart when detected (stops when PR is merged)',
-      alias: 'w',
-      default: false
-    })
-    .option('issue-order', {
-      type: 'string',
-      description: 'Order issues by publication date: "asc" (oldest first) or "desc" (newest first)',
-      alias: 'o',
-      default: 'asc',
-      choices: ['asc', 'desc']
-    })
-    .parserConfiguration({
-      'boolean-negation': true
-    })
-    .help('h')
-    .alias('h', 'help')
-    // Apply strict options validation to reject unrecognized options
-    // This prevents issues like #453 where —fork (em-dash) is not recognized
-    .check(createStrictOptionsCheck((() => {
-      // Define boolean options that support --no- prefix
-      const booleanOptions = [
-        'all-issues', 'allIssues',
-        'skip-issues-with-prs', 'skipIssuesWithPrs',
-        'dry-run', 'dryRun',
-        'skip-tool-check', 'skipToolCheck',
-        'tool-check', 'toolCheck',
-        'verbose',
-        'once',
-        'auto-cleanup', 'autoCleanup',
-        'fork',
-        'auto-fork', 'autoFork',
-        'attach-logs', 'attachLogs',
-        'auto-continue', 'autoContinue',
-        'no-sentry', 'noSentry',
-        'watch',
-      ];
-
-      const options = new Set([
-        'help', 'h', 'version',
-        'github-url', 'githubUrl',
-        'monitor-tag', 'monitorTag', 't',
-        'concurrency', 'c',
-        'pull-requests-per-issue', 'pullRequestsPerIssue', 'p',
-        'model', 'm',
-        'interval', 'i',
-        'max-issues', 'maxIssues',
-        'tool',
-        'min-disk-space', 'minDiskSpace',
-        'project-number', 'projectNumber', 'pn',
-        'project-owner', 'projectOwner', 'po',
-        'project-status', 'projectStatus', 'ps',
-        'project-mode', 'projectMode', 'pm',
-        'youtrack-mode', 'youtrackMode',
-        'youtrack-stage', 'youtrackStage',
-        'youtrack-project', 'youtrackProject',
-        'target-branch', 'targetBranch', 'tb',
-        'log-dir', 'logDir', 'l',
-        'think',
-        'issue-order', 'issueOrder', 'o',
-        'v', 'a', 's', 'f', 'w', // single-char aliases
-        '_', '$0'
-      ]);
-
-      // Add boolean options and their --no- variants
-      for (const option of booleanOptions) {
-        options.add(option);
-        // Add --no- variant (kebab-case)
-        if (option.includes('-')) {
-          options.add(`no-${option}`);
-        }
-        // Add no prefix variant (camelCase)
-        if (!option.includes('-')) {
-          options.add(`no${option.charAt(0).toUpperCase()}${option.slice(1)}`);
-        }
-      }
-
-      return options;
-    })()));
-};
-
-// Check for version flag before processing other arguments
-const rawArgs = hideBin(process.argv);
-if (rawArgs.includes('--version')) {
-  const { getVersion } = await import('./version.lib.mjs');
-  try {
-    const version = await getVersion();
-    console.log(version);
-  } catch (versionError) {
-    reportError(versionError, {
-      context: 'version_detection',
-      operation: 'get_package_version'
-    });
-    console.error('Error: Unable to determine version');
-    await safeExit(1, 'Error occurred');
-  }
-  await safeExit(0, 'Process completed');
-}
-
-// Check for help flag before processing other arguments
-if (rawArgs.includes('--help') || rawArgs.includes('-h')) {
-  // Show help and exit - filter out help flags to avoid duplicate display
-  const argsWithoutHelp = rawArgs.filter(arg => arg !== '--help' && arg !== '-h');
-  createYargsConfig(yargs(argsWithoutHelp)).showHelp();
-  await safeExit(0, 'Process completed');
-}
-
-=======
->>>>>>> 9869eba2
 // Configure command line arguments - GitHub URL as positional argument
 const rawArgs = hideBin(process.argv);
 // Pass rawArgs to yargs constructor and use .argv to get parsed arguments
