// CLI configuration module for solve command
// Extracted from solve.mjs to keep files under 1500 lines

// This module expects 'use' to be passed in from the parent module
// to avoid duplicate use-m initialization issues

<<<<<<< HEAD
// Define all valid options for strict validation
// Include both kebab-case, camelCase, and --no- variants for boolean options
const BOOLEAN_OPTIONS = [
  'only-prepare-command', 'onlyPrepareCommand',
  'dry-run', 'dryRun',
  'skip-tool-check', 'skipToolCheck',
  'tool-check', 'toolCheck',
  'auto-pull-request-creation', 'autoPullRequestCreation',
  'verbose',
  'fork',
  'auto-fork', 'autoFork',
  'attach-logs', 'attachLogs',
  'auto-close-pull-request-on-fail', 'autoClosePullRequestOnFail',
  'auto-continue', 'autoContinue',
  'auto-continue-limit', 'autoContinueLimit',
  'auto-resume-on-errors', 'autoResumeOnErrors',
  'auto-continue-only-on-new-comments', 'autoContinueOnlyOnNewComments',
  'auto-commit-uncommitted-changes', 'autoCommitUncommittedChanges',
  'continue-only-on-feedback', 'continueOnlyOnFeedback',
  'watch',
  'no-sentry', 'noSentry',
  'auto-cleanup', 'autoCleanup',
  'auto-merge-default-branch-to-pull-request-branch', 'autoMergeDefaultBranchToPullRequestBranch',
];

export const DEFINED_OPTIONS = new Set([
  'help', 'h', 'version',
  'issue-url', 'issueUrl',
  'resume', 'r',
  'model', 'm',
  'watch-interval', 'watchInterval',
  'min-disk-space', 'minDiskSpace',
  'log-dir', 'logDir', 'l',
  'think',
  'base-branch', 'baseBranch', 'b',
  'allow-fork-divergence-resolution-using-force-push-with-lease', 'allowForkDivergenceResolutionUsingForcePushWithLease',
  'tool',
  'v', 'f', 'n', 'c', 'w', // single-char aliases
  '_', '$0'
]);

// Add all boolean options and their --no- variants
for (const option of BOOLEAN_OPTIONS) {
  DEFINED_OPTIONS.add(option);
  // Add --no- variant (kebab-case)
  if (option.includes('-')) {
    DEFINED_OPTIONS.add(`no-${option}`);
  }
  // Add no prefix variant (camelCase)
  if (!option.includes('-')) {
    DEFINED_OPTIONS.add(`no${option.charAt(0).toUpperCase()}${option.slice(1)}`);
  }
}
=======
// Note: Strict options validation is now handled by yargs built-in .strict() mode (see below)
// This approach was adopted per issue #482 feedback to minimize custom code maintenance
>>>>>>> 9869eba2

// Export an initialization function that accepts 'use'
export const initializeConfig = async (use) => {
  // Import yargs with specific version for hideBin support
  const yargsModule = await use('yargs@17.7.2');
  const yargs = yargsModule.default || yargsModule;
  const { hideBin } = await use('yargs@17.7.2/helpers');

  return { yargs, hideBin };
};

// Function to create yargs configuration - avoids duplication
export const createYargsConfig = (yargsInstance) => {
  return yargsInstance
    .usage('Usage: solve.mjs <issue-url> [options]')
    .command('$0 <issue-url>', 'Solve a GitHub issue or pull request', (yargs) => {
      yargs.positional('issue-url', {
        type: 'string',
        description: 'The GitHub issue URL to solve'
      });
    })
    .option('resume', {
      type: 'string',
      description: 'Resume from a previous session ID (when limit was reached)',
      alias: 'r'
    })
    .option('only-prepare-command', {
      type: 'boolean',
      description: 'Only prepare and print the claude command without executing it',
    })
    .option('dry-run', {
      type: 'boolean',
      description: 'Prepare everything but do not execute Claude (alias for --only-prepare-command)',
      alias: 'n'
    })
    .option('skip-tool-check', {
      type: 'boolean',
      description: 'Skip tool connection check (useful in CI environments)',
      default: false
    })
    .option('tool-check', {
      type: 'boolean',
      description: 'Perform tool connection check (enabled by default, use --no-tool-check to skip)',
      default: true,
      hidden: true
    })
    .option('model', {
      type: 'string',
      description: 'Model to use (for claude: opus, sonnet; for opencode: grok, gpt4o, etc.)',
      alias: 'm',
      default: (currentParsedArgs) => {
        // Dynamic default based on tool selection
        return currentParsedArgs?.tool === 'opencode' ? 'grok-code-fast-1' : 'sonnet';
      }
    })
    .option('auto-pull-request-creation', {
      type: 'boolean',
      description: 'Automatically create a draft pull request before running Claude',
      default: true
    })
    .option('verbose', {
      type: 'boolean',
      description: 'Enable verbose logging for debugging',
      alias: 'v',
      default: false
    })
    .option('fork', {
      type: 'boolean',
      description: 'Fork the repository if you don\'t have write access',
      alias: 'f',
      default: false
    })
    .option('auto-fork', {
      type: 'boolean',
      description: 'Automatically fork public repositories without write access (fails for private repos)',
      default: false
    })
    .option('attach-logs', {
      type: 'boolean',
      description: 'Upload the solution draft log file to the Pull Request on completion (⚠️ WARNING: May expose sensitive data)',
      default: false
    })
    .option('auto-close-pull-request-on-fail', {
      type: 'boolean',
      description: 'Automatically close the pull request if execution fails',
      default: false
    })
    .option('auto-continue', {
      type: 'boolean',
      description: 'Continue with existing PR when issue URL is provided (instead of creating new PR)',
      default: false
    })
    .option('auto-continue-limit', {
      type: 'boolean',
      description: 'Automatically continue when Claude limit resets (waits until reset time)',
      default: false,
      alias: 'c'
    })
    .option('auto-resume-on-errors', {
      type: 'boolean',
      description: 'Automatically resume on network errors (503, etc.) with exponential backoff',
      default: false
    })
    .option('auto-continue-only-on-new-comments', {
      type: 'boolean',
      description: 'Explicitly fail on absence of new comments in auto-continue or continue mode',
      default: false
    })
    .option('auto-commit-uncommitted-changes', {
      type: 'boolean',
      description: 'Automatically commit and push uncommitted changes made by Claude (disabled by default)',
      default: false
    })
    .option('continue-only-on-feedback', {
      type: 'boolean',
      description: 'Only continue if feedback is detected (works only with pull request link or issue link with --auto-continue)',
      default: false
    })
    .option('watch', {
      type: 'boolean',
      description: 'Monitor continuously for feedback and auto-restart when detected (stops when PR is merged)',
      alias: 'w',
      default: false
    })
    .option('watch-interval', {
      type: 'number',
      description: 'Interval in seconds for checking feedback in watch mode (default: 60)',
      default: 60
    })
    .option('min-disk-space', {
      type: 'number',
      description: 'Minimum required disk space in MB (default: 500)',
      default: 500
    })
    .option('log-dir', {
      type: 'string',
      description: 'Directory to save log files (defaults to current working directory)',
      alias: 'l'
    })
    .option('think', {
      type: 'string',
      description: 'Thinking level: low (Think.), medium (Think hard.), high (Think harder.), max (Ultrathink.)',
      choices: ['low', 'medium', 'high', 'max'],
      default: undefined
    })
    .option('base-branch', {
      type: 'string',
      description: 'Target branch for the pull request (defaults to repository default branch)',
      alias: 'b'
    })
    .option('sentry', {
      type: 'boolean',
      description: 'Enable Sentry error tracking and monitoring (use --no-sentry to disable)',
      default: true
    })
    .option('auto-cleanup', {
      type: 'boolean',
      description: 'Automatically delete temporary working directory on completion (error, success, or CTRL+C). Default: true for private repos, false for public repos. Use explicit flag to override.',
      default: undefined
    })
    .option('auto-merge-default-branch-to-pull-request-branch', {
      type: 'boolean',
      description: 'Automatically merge the default branch to the pull request branch when continuing work (only in continue mode)',
      default: false
    })
    .option('allow-fork-divergence-resolution-using-force-push-with-lease', {
      type: 'boolean',
      description: 'Allow automatic force-push (--force-with-lease) when fork diverges from upstream (DANGEROUS: can overwrite fork history)',
      default: false
    })
    .option('tool', {
      type: 'string',
      description: 'AI tool to use for solving issues',
      choices: ['claude', 'opencode'],
      default: 'claude'
    })
    .parserConfiguration({
      'boolean-negation': true
    })
    // Use yargs built-in strict mode to reject unrecognized options
    // This prevents issues like #453 and #482 where unknown options are silently ignored
    .strict()
    .help('h')
    .alias('h', 'help');
};

// Parse command line arguments - now needs yargs and hideBin passed in
export const parseArguments = async (yargs, hideBin) => {
  const rawArgs = hideBin(process.argv);
  // Use .parse() instead of .argv to ensure .strict() mode works correctly
  // When you call yargs(args) and use .argv, strict mode doesn't trigger
  // See: https://github.com/yargs/yargs/issues - .strict() only works with .parse()

  let argv;
  try {
    argv = await createYargsConfig(yargs()).parse(rawArgs);
  } catch (error) {
    // Yargs throws errors for validation issues, but we might still get a parsed object
    // If the error is about unknown arguments (strict mode), re-throw it
    if (error.message && error.message.includes('Unknown arguments')) {
      throw error;
    }
    // Otherwise, log the error but continue
    console.error('Yargs parsing warning:', error.message);
    // Try to get the argv even with the error
    argv = error.argv || {};
  }

  // Post-processing: Fix model default for opencode tool
  // Yargs doesn't properly handle dynamic defaults based on other arguments,
  // so we need to handle this manually after parsing
  const modelExplicitlyProvided = rawArgs.includes('--model') || rawArgs.includes('-m');

  if (argv.tool === 'opencode' && !modelExplicitlyProvided) {
    // User did not explicitly provide --model, so use the correct default for opencode
    argv.model = 'grok-code-fast-1';
  }

  return argv;
};<|MERGE_RESOLUTION|>--- conflicted
+++ resolved
@@ -4,64 +4,8 @@
 // This module expects 'use' to be passed in from the parent module
 // to avoid duplicate use-m initialization issues
 
-<<<<<<< HEAD
-// Define all valid options for strict validation
-// Include both kebab-case, camelCase, and --no- variants for boolean options
-const BOOLEAN_OPTIONS = [
-  'only-prepare-command', 'onlyPrepareCommand',
-  'dry-run', 'dryRun',
-  'skip-tool-check', 'skipToolCheck',
-  'tool-check', 'toolCheck',
-  'auto-pull-request-creation', 'autoPullRequestCreation',
-  'verbose',
-  'fork',
-  'auto-fork', 'autoFork',
-  'attach-logs', 'attachLogs',
-  'auto-close-pull-request-on-fail', 'autoClosePullRequestOnFail',
-  'auto-continue', 'autoContinue',
-  'auto-continue-limit', 'autoContinueLimit',
-  'auto-resume-on-errors', 'autoResumeOnErrors',
-  'auto-continue-only-on-new-comments', 'autoContinueOnlyOnNewComments',
-  'auto-commit-uncommitted-changes', 'autoCommitUncommittedChanges',
-  'continue-only-on-feedback', 'continueOnlyOnFeedback',
-  'watch',
-  'no-sentry', 'noSentry',
-  'auto-cleanup', 'autoCleanup',
-  'auto-merge-default-branch-to-pull-request-branch', 'autoMergeDefaultBranchToPullRequestBranch',
-];
-
-export const DEFINED_OPTIONS = new Set([
-  'help', 'h', 'version',
-  'issue-url', 'issueUrl',
-  'resume', 'r',
-  'model', 'm',
-  'watch-interval', 'watchInterval',
-  'min-disk-space', 'minDiskSpace',
-  'log-dir', 'logDir', 'l',
-  'think',
-  'base-branch', 'baseBranch', 'b',
-  'allow-fork-divergence-resolution-using-force-push-with-lease', 'allowForkDivergenceResolutionUsingForcePushWithLease',
-  'tool',
-  'v', 'f', 'n', 'c', 'w', // single-char aliases
-  '_', '$0'
-]);
-
-// Add all boolean options and their --no- variants
-for (const option of BOOLEAN_OPTIONS) {
-  DEFINED_OPTIONS.add(option);
-  // Add --no- variant (kebab-case)
-  if (option.includes('-')) {
-    DEFINED_OPTIONS.add(`no-${option}`);
-  }
-  // Add no prefix variant (camelCase)
-  if (!option.includes('-')) {
-    DEFINED_OPTIONS.add(`no${option.charAt(0).toUpperCase()}${option.slice(1)}`);
-  }
-}
-=======
 // Note: Strict options validation is now handled by yargs built-in .strict() mode (see below)
 // This approach was adopted per issue #482 feedback to minimize custom code maintenance
->>>>>>> 9869eba2
 
 // Export an initialization function that accepts 'use'
 export const initializeConfig = async (use) => {
