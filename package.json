--- conflicted
+++ resolved
@@ -1,10 +1,6 @@
 {
   "name": "@deep-assistant/hive-mind",
-<<<<<<< HEAD
-  "version": "0.33.5",
-=======
-  "version": "0.33.8",
->>>>>>> f590651d
+  "version": "0.33.9",
   "description": "AI-powered issue solver and hive mind for collaborative problem solving",
   "main": "src/hive.mjs",
   "type": "module",
