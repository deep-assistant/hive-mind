--- conflicted
+++ resolved
@@ -1,10 +1,6 @@
 {
   "name": "@deep-assistant/hive-mind",
-<<<<<<< HEAD
-  "version": "0.24.47",
-=======
   "version": "0.29.3",
->>>>>>> c9acd7c6
   "description": "AI-powered issue solver and hive mind for collaborative problem solving",
   "main": "src/hive.mjs",
   "type": "module",
@@ -18,13 +14,8 @@
   },
   "scripts": {
     "test": "echo \"Error: no test specified\" && exit 1",
-<<<<<<< HEAD
-    "lint": "eslint 'src/**/*.mjs'",
-    "lint:fix": "eslint 'src/**/*.mjs' --fix"
-=======
     "lint": "eslint 'src/**/*.{js,mjs,cjs}'",
     "lint:fix": "eslint 'src/**/*.{js,mjs,cjs}' --fix"
->>>>>>> c9acd7c6
   },
   "repository": {
     "type": "git",
