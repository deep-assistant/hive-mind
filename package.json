--- conflicted
+++ resolved
@@ -1,10 +1,6 @@
 {
   "name": "@deep-assistant/hive-mind",
-<<<<<<< HEAD
-  "version": "0.5.0",
-=======
-  "version": "0.14.3",
->>>>>>> f5147ca1
+  "version": "0.14.3"
   "description": "AI-powered issue solver and hive mind for collaborative problem solving",
   "main": "src/hive.mjs",
   "type": "module",
@@ -42,28 +38,7 @@
     "node": ">=18.0.0"
   },
   "files": [
-<<<<<<< HEAD
-    "hive.mjs",
-    "solve.mjs",
-    "solve.auto-continue.lib.mjs",
-    "solve.claude-execution.lib.mjs",
-    "solve.config.lib.mjs",
-    "solve.execution.lib.mjs",
-    "solve.feedback.lib.mjs",
-    "solve.repository.lib.mjs",
-    "solve.results.lib.mjs",
-    "solve.validation.lib.mjs",
-    "task.mjs",
-    "review.mjs",
-    "lib.mjs",
-    "claude.lib.mjs",
-    "github.lib.mjs",
-    "youtrack.lib.mjs",
-    "youtrack-sync.mjs",
-    "memory-check.mjs",
-=======
-    "src",
->>>>>>> f5147ca1
+    "src"
     "*.md"
   ],
   "devDependencies": {
