{
  "name": "@deep-assistant/hive-mind",
<<<<<<< HEAD
  "version": "0.24.16",
=======
  "version": "0.24.17",
>>>>>>> 3a4a0d36
  "description": "AI-powered issue solver and hive mind for collaborative problem solving",
  "main": "src/hive.mjs",
  "type": "module",
  "bin": {
    "hive": "./src/hive.mjs",
    "solve": "./src/solve.mjs",
    "task": "./src/task.mjs",
    "review": "./src/review.mjs",
    "start-screen": "./src/start-screen.mjs",
    "hive-telegram-bot": "./src/telegram-bot.mjs"
  },
  "scripts": {
    "test": "echo \"Error: no test specified\" && exit 1",
    "lint": "eslint src/hive.mjs src/solve.mjs src/solve.*.lib.mjs src/lib.mjs src/claude.lib.mjs src/github.lib.mjs src/memory-check.mjs",
    "lint:fix": "eslint src/hive.mjs src/solve.mjs src/solve.*.lib.mjs src/lib.mjs src/claude.lib.mjs src/github.lib.mjs src/memory-check.mjs --fix"
  },
  "repository": {
    "type": "git",
    "url": "git+https://github.com/deep-assistant/hive-mind.git"
  },
  "keywords": [
    "ai",
    "automation",
    "issue-solver",
    "cli",
    "hive-mind",
    "collaborative"
  ],
  "author": "deep-assistant",
  "license": "Unlicense",
  "bugs": {
    "url": "https://github.com/deep-assistant/hive-mind/issues"
  },
  "homepage": "https://github.com/deep-assistant/hive-mind#readme",
  "engines": {
    "node": ">=18.0.0"
  },
  "files": [
    "src",
    "*.md"
  ],
  "devDependencies": {
    "@eslint/js": "^9.35.0",
    "eslint": "^9.35.0"
  },
  "dependencies": {
    "@sentry/node": "^10.15.0",
    "@sentry/profiling-node": "^10.15.0"
  }
}<|MERGE_RESOLUTION|>--- conflicted
+++ resolved
@@ -1,10 +1,6 @@
 {
   "name": "@deep-assistant/hive-mind",
-<<<<<<< HEAD
-  "version": "0.24.16",
-=======
-  "version": "0.24.17",
->>>>>>> 3a4a0d36
+  "version": "0.24.18",
   "description": "AI-powered issue solver and hive mind for collaborative problem solving",
   "main": "src/hive.mjs",
   "type": "module",
