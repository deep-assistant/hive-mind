{
  "name": "@deep-assistant/hive-mind",
<<<<<<< HEAD
  "version": "0.19.1",
=======
  "version": "0.20.0",
>>>>>>> 0b95a3ac
  "description": "AI-powered issue solver and hive mind for collaborative problem solving",
  "main": "src/hive.mjs",
  "type": "module",
  "bin": {
    "hive": "./src/hive.mjs",
    "solve": "./src/solve.mjs",
    "task": "./src/task.mjs",
    "review": "./src/review.mjs",
    "start-screen": "./start-screen.mjs",
    "hive-telegram-bot": "./src/telegram-bot.mjs"
  },
  "scripts": {
    "test": "echo \"Error: no test specified\" && exit 1",
    "lint": "eslint src/hive.mjs src/solve.mjs src/solve.*.lib.mjs src/lib.mjs src/claude.lib.mjs src/github.lib.mjs src/memory-check.mjs",
    "lint:fix": "eslint src/hive.mjs src/solve.mjs src/solve.*.lib.mjs src/lib.mjs src/claude.lib.mjs src/github.lib.mjs src/memory-check.mjs --fix"
  },
  "repository": {
    "type": "git",
    "url": "git+https://github.com/deep-assistant/hive-mind.git"
  },
  "keywords": [
    "ai",
    "automation",
    "issue-solver",
    "cli",
    "hive-mind",
    "collaborative"
  ],
  "author": "deep-assistant",
  "license": "Unlicense",
  "bugs": {
    "url": "https://github.com/deep-assistant/hive-mind/issues"
  },
  "homepage": "https://github.com/deep-assistant/hive-mind#readme",
  "engines": {
    "node": ">=18.0.0"
  },
  "files": [
    "src",
    "*.md"
  ],
  "devDependencies": {
    "@eslint/js": "^9.35.0",
    "eslint": "^9.35.0"
  },
  "dependencies": {
    "@sentry/node": "^10.15.0",
    "@sentry/profiling-node": "^10.15.0"
  }
}<|MERGE_RESOLUTION|>--- conflicted
+++ resolved
@@ -1,10 +1,6 @@
 {
   "name": "@deep-assistant/hive-mind",
-<<<<<<< HEAD
-  "version": "0.19.1",
-=======
-  "version": "0.20.0",
->>>>>>> 0b95a3ac
+  "version": "0.20.1",
   "description": "AI-powered issue solver and hive mind for collaborative problem solving",
   "main": "src/hive.mjs",
   "type": "module",
