{
  "name": "@deep-assistant/hive-mind",
<<<<<<< HEAD
  "version": "0.27.0",
=======
  "version": "0.26.1",
>>>>>>> 964f4b91
  "description": "AI-powered issue solver and hive mind for collaborative problem solving",
  "main": "src/hive.mjs",
  "type": "module",
  "bin": {
    "hive": "./src/hive.mjs",
    "solve": "./src/solve.mjs",
    "task": "./src/task.mjs",
    "review": "./src/review.mjs",
    "start-screen": "./src/start-screen.mjs",
    "hive-telegram-bot": "./src/telegram-bot.mjs"
  },
  "scripts": {
    "test": "echo \"Error: no test specified\" && exit 1",
    "lint": "eslint src/hive.mjs src/solve.mjs src/solve.*.lib.mjs src/lib.mjs src/claude.lib.mjs src/github.lib.mjs src/memory-check.mjs",
    "lint:fix": "eslint src/hive.mjs src/solve.mjs src/solve.*.lib.mjs src/lib.mjs src/claude.lib.mjs src/github.lib.mjs src/memory-check.mjs --fix"
  },
  "repository": {
    "type": "git",
    "url": "git+https://github.com/deep-assistant/hive-mind.git"
  },
  "keywords": [
    "ai",
    "automation",
    "issue-solver",
    "cli",
    "hive-mind",
    "collaborative"
  ],
  "author": "deep-assistant",
  "license": "Unlicense",
  "bugs": {
    "url": "https://github.com/deep-assistant/hive-mind/issues"
  },
  "homepage": "https://github.com/deep-assistant/hive-mind#readme",
  "engines": {
    "node": ">=18.0.0"
  },
  "files": [
    "src",
    "*.md"
  ],
  "devDependencies": {
    "@eslint/js": "^9.35.0",
    "eslint": "^9.35.0"
  },
  "dependencies": {
    "@sentry/node": "^10.15.0",
    "@sentry/profiling-node": "^10.15.0"
  }
}<|MERGE_RESOLUTION|>--- conflicted
+++ resolved
@@ -1,10 +1,6 @@
 {
   "name": "@deep-assistant/hive-mind",
-<<<<<<< HEAD
-  "version": "0.27.0",
-=======
   "version": "0.26.1",
->>>>>>> 964f4b91
   "description": "AI-powered issue solver and hive mind for collaborative problem solving",
   "main": "src/hive.mjs",
   "type": "module",
