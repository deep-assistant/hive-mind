--- conflicted
+++ resolved
@@ -100,7 +100,6 @@
   --resume, -r          Resume from session ID
   --verbose, -v         Enable verbose logging                [default: false]
   --dry-run, -n         Prepare only, don't execute          [default: false]
-<<<<<<< HEAD
   --only-prepare-command  Only prepare and print the claude command  [default: false]
   --skip-claude-check   Skip Claude connection check          [default: false]
   --auto-pull-request-creation  Create draft PR before Claude [default: true]
@@ -108,6 +107,7 @@
   --auto-close-pull-request-on-fail  Close PR on fail         [default: false]
   --auto-continue       Continue with existing PRs older than threshold  [default: false]
   --auto-continue-limit, -c  Auto-continue when limit resets  [default: false]
+  --auto-resume-on-errors  Auto-resume on network errors (503, etc.)  [default: false]
   --auto-continue-only-on-new-comments  Fail if no new comments  [default: false]
   --auto-commit-uncommitted-changes  Auto-commit Claude changes  [default: false]
   --continue-only-on-feedback  Only continue if feedback detected  [default: false]
@@ -115,14 +115,9 @@
   --watch-interval      Feedback check interval (seconds)     [default: 60]
   --min-disk-space      Minimum disk space in MB              [default: 500]
   --log-dir, -l         Directory for log files               [default: cwd]
-=======
-  --auto-continue       Continue work on existing PRs        [default: false]
-  --auto-pull-request-creation  Create draft PR before Claude [default: false]
-  --attach-logs           Attach logs to PR (⚠️ sensitive)   [default: false]
->>>>>>> 17c7bddf
   --think               Thinking level (low, medium, high, max)  [optional]
   --no-sentry           Disable Sentry error tracking         [default: false]
-  --auto-cleanup        Delete temp directory on completion   [default: true]
+  --auto-cleanup        Delete temp directory on completion   [default: varies]
 ```
 
 ## 🔧 hive Options
@@ -142,8 +137,7 @@
   --skip-claude-check   Skip Claude connection check         [default: false]
   --verbose, -v         Enable verbose logging               [default: false]
   --min-disk-space      Minimum disk space in MB             [default: 500]
-<<<<<<< HEAD
-  --auto-cleanup        Clean temp directories on success    [default: false]
+  --auto-cleanup        Clean /tmp/* /var/tmp/* on success   [default: false]
   --fork, -f            Fork repos if no write access        [default: false]
   --attach-logs         Attach logs to PRs (⚠️ sensitive)    [default: false]
   --project-number, -pn  GitHub Project number to monitor
@@ -155,16 +149,11 @@
   --youtrack-project    Override YouTrack project code
   --target-branch, -tb  Target branch for pull requests      [default: repo default]
   --log-dir, -l         Directory for log files              [default: cwd]
-  --auto-continue       Auto-continue with existing PRs older than 24h  [default: false]
+  --auto-continue       Continue work on existing PRs (24h+) [default: false]
   --think               Thinking level (low, medium, high, max)  [optional]
   --no-sentry           Disable Sentry error tracking        [default: false]
   --watch, -w           Monitor for feedback and auto-restart  [default: false]
   --issue-order, -o     Order issues by date (asc, desc)     [default: asc]
-=======
-  --auto-cleanup        Clean /tmp/* /var/tmp/* on success   [default: false]
-  --fork, -f            Fork repos if no write access       [default: false]
-  --auto-continue       Continue work on existing PRs (24h+) [default: false]
->>>>>>> 17c7bddf
 ```
 
 ## 🤖 Telegram Bot
