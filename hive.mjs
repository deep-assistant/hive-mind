#!/usr/bin/env node
// Use use-m to dynamically import modules for cross-runtime compatibility
if (typeof use === 'undefined') {
  globalThis.use = (await eval(await (await fetch('https://unpkg.com/use-m/use.js')).text())).use;
}

// Use command-stream for consistent $ behavior across runtimes
const { $ } = await use('command-stream');

const yargsModule = await use('yargs@17.7.2');
const yargs = yargsModule.default || yargsModule;
const { hideBin } = await use('yargs@17.7.2/helpers');
const path = (await use('path')).default;
const fs = (await use('fs')).promises;

// Import shared library functions
const lib = await import('./lib.mjs');
const { log, setLogFile, formatTimestamp, cleanErrorMessage, formatAligned, displayFormattedError, cleanupTempDirectories } = lib;

// Import Claude-related functions
const claudeLib = await import('./claude.lib.mjs');
const { validateClaudeConnection } = claudeLib;

// Import GitHub-related functions
const githubLib = await import('./github.lib.mjs');
const { checkGitHubPermissions, fetchAllIssuesWithPagination } = githubLib;

// Import memory check functions
const memCheck = await import('./memory-check.mjs');
const { checkSystem } = memCheck;

// The fetchAllIssuesWithPagination function has been moved to github.lib.mjs

// The cleanupTempDirectories function has been moved to lib.mjs

// Check for help flag early - simple approach without yargs duplication
const rawArgs = process.argv.slice(2);
if (rawArgs.includes('--help') || rawArgs.includes('-h')) {
  // Let yargs handle help display naturally by just parsing and exiting
  // This avoids duplicating the entire yargs configuration
  process.env.HELP_REQUESTED = 'true';
}

// Configure command line arguments
const argv = yargs(hideBin(process.argv))
  .command('$0 <github-url>', 'Monitor GitHub issues and create PRs', (yargs) => {
    yargs.positional('github-url', {
      type: 'string',
      description: 'GitHub organization, repository, or user URL to monitor',
      demandOption: true
    });
  })
  .usage('Usage: $0 <github-url> [options]')
  .option('monitor-tag', {
    type: 'string',
    description: 'GitHub label to monitor for issues',
    default: 'help wanted',
    alias: 't'
  })
  .option('all-issues', {
    type: 'boolean',
    description: 'Process all open issues regardless of labels',
    default: false,
    alias: 'a'
  })
  .option('skip-issues-with-prs', {
    type: 'boolean',
    description: 'Skip issues that already have open pull requests',
    default: false,
    alias: 's'
  })
  .option('concurrency', {
    type: 'number',
    description: 'Number of concurrent solve.mjs instances',
    default: 2,
    alias: 'c'
  })
  .option('pull-requests-per-issue', {
    type: 'number',
    description: 'Number of pull requests to generate per issue',
    default: 1,
    alias: 'p'
  })
  .option('model', {
    type: 'string',
    description: 'Model to use for solve.mjs (opus or sonnet)',
    alias: 'm',
    default: 'sonnet',
    choices: ['opus', 'sonnet']
  })
  .option('interval', {
    type: 'number',
    description: 'Polling interval in seconds',
    default: 300, // 5 minutes
    alias: 'i'
  })
  .option('max-issues', {
    type: 'number',
    description: 'Maximum number of issues to process (0 = unlimited)',
    default: 0
  })
  .option('dry-run', {
    type: 'boolean',
    description: 'List issues that would be processed without actually processing them',
    default: false
  })
  .option('verbose', {
    type: 'boolean',
    description: 'Enable verbose logging',
    alias: 'v',
    default: false
  })
  .option('once', {
    type: 'boolean',
    description: 'Run once and exit instead of continuous monitoring',
    default: false
  })
  .option('min-disk-space', {
    type: 'number',
    description: 'Minimum required disk space in MB (default: 500)',
    default: 500
  })
  .option('auto-cleanup', {
    type: 'boolean',
    description: 'Automatically clean temporary directories (/tmp/* /var/tmp/*) when finished successfully',
    default: false
  })
  .option('fork', {
    type: 'boolean',
    description: 'Fork the repository if you don\'t have write access',
    alias: 'f',
    default: false
  })
  .option('attach-logs', {
    type: 'boolean',
    description: 'Upload the solution log file to the Pull Request on completion (⚠️ WARNING: May expose sensitive data)',
    default: false
  })
  .help('h')
  .alias('h', 'help')
  .argv;

// Exit immediately if help was requested - this prevents any further execution
if (process.env.HELP_REQUESTED === 'true') {
  process.exit(0);
}

const githubUrl = argv['github-url'];

// Set global verbose mode
global.verboseMode = argv.verbose;

// Validate GitHub URL format ONCE AND FOR ALL at the beginning
// Parse URL format: https://github.com/owner or https://github.com/owner/repo
let urlMatch = null;

// Only validate if we have a URL
const needsUrlValidation = githubUrl;

if (needsUrlValidation) {
  // Do the regex matching ONCE - this result will be used everywhere
  urlMatch = githubUrl.match(/^https:\/\/github\.com\/([^\/]+)(\/([^\/]+))?$/);
  if (!urlMatch) {
    console.error('Error: Invalid GitHub URL format');
    console.error('Expected: https://github.com/owner or https://github.com/owner/repo');
    process.exit(1);
  }
}

// Create log file with timestamp
const scriptDir = path.dirname(process.argv[1]);
const timestamp = formatTimestamp();
const logFile = path.join(scriptDir, `hive-${timestamp}.log`);

// Set the log file for the lib.mjs logging system
setLogFile(logFile);

// Create the log file immediately
await fs.writeFile(logFile, `# Hive.mjs Log - ${new Date().toISOString()}\n\n`);
await log(`📁 Log file: ${logFile}`);
await log(`   (All output will be logged here)`);

// Validate GitHub URL requirement
if (!githubUrl) {
  await log(`❌ GitHub URL is required`, { level: 'error' });
  await log(`   Usage: hive <github-url> [options]`, { level: 'error' });
  process.exit(1);
}

// Helper function to check GitHub permissions - moved to github.lib.mjs

// Check GitHub permissions early in the process
const hasValidAuth = await checkGitHubPermissions();
if (!hasValidAuth) {
  await log(`\n❌ Cannot proceed without valid GitHub authentication`, { level: 'error' });
  process.exit(1);
}

// Parse GitHub URL to determine organization, repository, or user
let scope = 'repository';
let owner = null;
let repo = null;

// NO DUPLICATE VALIDATION! URL was already validated at the beginning.
// If we have a URL but no validation results, that's a logic error.
if (githubUrl && urlMatch === null) {
  // This should never happen - it means our early validation was skipped incorrectly
  await log('Internal error: URL validation was not performed correctly', { level: 'error' });
  await log('This is a bug in the script logic', { level: 'error' });
  process.exit(1);
}

if (urlMatch) {
  owner = urlMatch[1];
  repo = urlMatch[3] || null;
}

// Determine scope
if (!repo) {
  // Check if it's an organization or user
  try {
    const typeResult = await $`gh api users/${owner} --jq .type`;
    const accountType = typeResult.stdout.toString().trim();
    scope = accountType === 'Organization' ? 'organization' : 'user';
  } catch (e) {
    // Default to user if API call fails
    scope = 'user';
  }
} else {
  scope = 'repository';
}

await log(`🎯 Monitoring Configuration:`);
await log(`   📍 Target: ${scope.charAt(0).toUpperCase() + scope.slice(1)} - ${owner}${repo ? `/${repo}` : ''}`);
if (argv.allIssues) {
  await log(`   🏷️  Mode: ALL ISSUES (no label filter)`);
} else {
  await log(`   🏷️  Tag: "${argv.monitorTag}"`);
}
if (argv.skipIssuesWithPrs) {
  await log(`   🚫 Skipping: Issues with open PRs`);
}
await log(`   🔄 Concurrency: ${argv.concurrency} parallel workers`);
await log(`   📊 Pull Requests per Issue: ${argv.pullRequestsPerIssue}`);
await log(`   🤖 Model: ${argv.model}`);
if (argv.fork) {
  await log(`   🍴 Fork: ENABLED (will fork repos if no write access)`);
}
if (!argv.once) {
  await log(`   ⏱️  Polling Interval: ${argv.interval} seconds`);
}
await log(`   ${argv.once ? '🚀 Mode: Single run' : '♾️  Mode: Continuous monitoring'}`);
if (argv.maxIssues > 0) {
  await log(`   🔢 Max Issues: ${argv.maxIssues}`);
}
if (argv.dryRun) {
  await log(`   🧪 DRY RUN MODE - No actual processing`);
}
if (argv.autoCleanup) {
  await log(`   🧹 Auto-cleanup: ENABLED (will clean /tmp/* /var/tmp/* on success)`);
}
await log('');

// Producer/Consumer Queue implementation
class IssueQueue {
  constructor() {
    this.queue = [];
    this.processing = new Set();
    this.completed = new Set();
    this.failed = new Set();
    this.workers = [];
    this.isRunning = true;
  }

  // Add issue to queue if not already processed or in queue
  enqueue(issueUrl) {
    if (this.completed.has(issueUrl) || 
        this.processing.has(issueUrl) || 
        this.queue.includes(issueUrl)) {
      return false;
    }
    this.queue.push(issueUrl);
    return true;
  }

  // Get next issue from queue
  dequeue() {
    if (this.queue.length === 0) {
      return null;
    }
    const issue = this.queue.shift();
    this.processing.add(issue);
    return issue;
  }

  // Mark issue as completed
  markCompleted(issueUrl) {
    this.processing.delete(issueUrl);
    this.completed.add(issueUrl);
  }

  // Mark issue as failed
  markFailed(issueUrl) {
    this.processing.delete(issueUrl);
    this.failed.add(issueUrl);
  }

  // Get queue statistics
  getStats() {
    return {
      queued: this.queue.length,
      processing: this.processing.size,
      completed: this.completed.size,
      failed: this.failed.size
    };
  }

  // Stop all workers
  stop() {
    this.isRunning = false;
  }
}

// Create global queue instance
const issueQueue = new IssueQueue();

// Global shutdown state to prevent duplicate shutdown messages
let isShuttingDown = false;

// Worker function to process issues from queue
async function worker(workerId) {
  await log(`🔧 Worker ${workerId} started`, { verbose: true });
  
  while (issueQueue.isRunning) {
    const issueUrl = issueQueue.dequeue();
    
    if (!issueUrl) {
      // No work available, wait a bit
      await new Promise(resolve => setTimeout(resolve, 5000));
      continue;
    }

    await log(`\n👷 Worker ${workerId} processing: ${issueUrl}`);
    
    // Track if this issue failed
    let issueFailed = false;
    
    // Process the issue multiple times if needed
    for (let prNum = 1; prNum <= argv.pullRequestsPerIssue; prNum++) {
      if (argv.pullRequestsPerIssue > 1) {
        await log(`   📝 Creating PR ${prNum}/${argv.pullRequestsPerIssue} for issue`);
      }
      
      try {
        if (argv.dryRun) {
          const forkFlag = argv.fork ? ' --fork' : '';
<<<<<<< HEAD
          const attachLogsFlag = argv.attachLogs ? ' --attach-logs' : '';
          await log(`   🧪 [DRY RUN] Would execute: ./solve.mjs "${issueUrl}" --model ${argv.model}${forkFlag}${attachLogsFlag}`);
=======
          const verboseFlag = argv.verbose ? ' --verbose' : '';
          await log(`   🧪 [DRY RUN] Would execute: ./solve.mjs "${issueUrl}" --model ${argv.model}${forkFlag}${verboseFlag}`);
>>>>>>> cbabb99d
          await new Promise(resolve => setTimeout(resolve, 2000)); // Simulate work
        } else {
          // Execute solve.mjs using spawn to enable real-time streaming while avoiding command-stream quoting issues
          await log(`   🚀 Executing solve.mjs for ${issueUrl}...`);
          
          const startTime = Date.now();
          const forkFlag = argv.fork ? ' --fork' : '';
<<<<<<< HEAD
          const attachLogsFlag = argv.attachLogs ? ' --attach-logs' : '';
          
=======
          const verboseFlag = argv.verbose ? ' --verbose' : '';

>>>>>>> cbabb99d
          // Use spawn to get real-time streaming output while avoiding command-stream's automatic quote addition
          const { spawn } = await import('child_process');

          // Build arguments array to avoid shell parsing issues
          const args = [issueUrl, '--model', argv.model];
          if (argv.fork) {
            args.push('--fork');
          }
<<<<<<< HEAD
          if (argv.attachLogs) {
            args.push('--attach-logs');
          }
          
          // Log the actual command being executed so users can investigate/reproduce
          const command = `./solve.mjs "${issueUrl}" --model ${argv.model}${forkFlag}${attachLogsFlag}`;
=======
          if (argv.verbose) {
            args.push('--verbose');
          }

          // Log the actual command being executed so users can investigate/reproduce
          const command = `./solve.mjs "${issueUrl}" --model ${argv.model}${forkFlag}${verboseFlag}`;
>>>>>>> cbabb99d
          await log(`   📋 Command: ${command}`);
          
          let exitCode = 0;
          
          // Create promise to handle async spawn process
          await new Promise((resolve, reject) => {
            const child = spawn('./solve.mjs', args, {
              stdio: ['pipe', 'pipe', 'pipe']
            });
            
            // Handle stdout data - stream output in real-time
            child.stdout.on('data', (data) => {
              const lines = data.toString().split('\n');
              for (const line of lines) {
                if (line.trim()) {
                  log(`   [solve.mjs] ${line}`, { verbose: true }).catch(() => {});
                }
              }
            });
            
            // Handle stderr data - stream errors in real-time
            child.stderr.on('data', (data) => {
              const lines = data.toString().split('\n');
              for (const line of lines) {
                if (line.trim()) {
                  log(`   [solve.mjs ERROR] ${line}`, { level: 'error', verbose: true }).catch(() => {});
                }
              }
            });
            
            // Handle process completion
            child.on('close', (code) => {
              exitCode = code || 0;
              resolve();
            });
            
            // Handle process errors
            child.on('error', (error) => {
              exitCode = 1;
              log(`   [solve.mjs ERROR] Process error: ${error.message}`, { level: 'error', verbose: true }).catch(() => {});
              resolve();
            });
          });
          
          const duration = Math.round((Date.now() - startTime) / 1000);
          
          if (exitCode === 0) {
            await log(`   ✅ Worker ${workerId} completed ${issueUrl} (${duration}s)`);
          } else {
            throw new Error(`solve.mjs exited with code ${exitCode}`);
          }
        }
        
        // Small delay between multiple PRs for same issue
        if (prNum < argv.pullRequestsPerIssue) {
          await new Promise(resolve => setTimeout(resolve, 10000));
        }
      } catch (error) {
        await log(`   ❌ Worker ${workerId} failed on ${issueUrl}: ${cleanErrorMessage(error)}`, { level: 'error' });
        issueQueue.markFailed(issueUrl);
        issueFailed = true;
        break; // Stop trying more PRs for this issue
      }
    }
    
    // Only mark as completed if it didn't fail
    if (!issueFailed) {
      issueQueue.markCompleted(issueUrl);
    }
    
    // Show queue stats
    const stats = issueQueue.getStats();
    await log(`   📊 Queue: ${stats.queued} waiting, ${stats.processing} processing, ${stats.completed} completed, ${stats.failed} failed`);
  }
  
  await log(`🔧 Worker ${workerId} stopped`, { verbose: true });
}

// Function to check if an issue has open pull requests
async function hasOpenPullRequests(issueUrl) {
  try {
    const { execSync } = await import('child_process');
    
    // Extract owner, repo, and issue number from URL
    const urlMatch = issueUrl.match(/github\.com\/([^\/]+)\/([^\/]+)\/issues\/(\d+)/);
    if (!urlMatch) return false;
    
    const [, issueOwner, issueRepo, issueNumber] = urlMatch;
    
    // Check for linked PRs using GitHub API
    const cmd = `gh api repos/${issueOwner}/${issueRepo}/issues/${issueNumber}/timeline --jq '[.[] | select(.event == "cross-referenced" and .source.issue.pull_request != null and .source.issue.state == "open")] | length'`;
    
    const output = execSync(cmd, { encoding: 'utf8' }).trim();
    const openPrCount = parseInt(output) || 0;
    
    if (openPrCount > 0) {
      await log(`      ↳ Skipping (has ${openPrCount} open PR${openPrCount > 1 ? 's' : ''})`, { verbose: true });
      return true;
    }
    
    return false;
  } catch (error) {
    // If we can't check, assume no PRs
    await log(`      ↳ Could not check for PRs: ${cleanErrorMessage(error)}`, { verbose: true });
    return false;
  }
}

// Function to fetch issues from GitHub
async function fetchIssues() {
  if (argv.allIssues) {
    await log(`\n🔍 Fetching ALL open issues...`);
  } else {
    await log(`\n🔍 Fetching issues with label "${argv.monitorTag}"...`);
  }
  
  try {
    let issues = [];
    
    if (argv.allIssues) {
      // Fetch all open issues without label filter using pagination
      let searchCmd;
      if (scope === 'repository') {
        searchCmd = `gh issue list --repo ${owner}/${repo} --state open --json url,title,number`;
      } else if (scope === 'organization') {
        searchCmd = `gh search issues org:${owner} is:open --json url,title,number,repository`;
      } else {
        // User scope
        searchCmd = `gh search issues user:${owner} is:open --json url,title,number,repository`;
      }
      
      await log(`   🔎 Fetching all issues with pagination and rate limiting...`);
      await log(`   🔎 Command: ${searchCmd}`, { verbose: true });
      
      issues = await fetchAllIssuesWithPagination(searchCmd);
      
    } else {
      // Use label filter
      // execSync is used within fetchAllIssuesWithPagination
      
      // For repositories, use gh issue list which works better with new repos
      if (scope === 'repository') {
        const listCmd = `gh issue list --repo ${owner}/${repo} --state open --label "${argv.monitorTag}" --json url,title,number`;
        await log(`   🔎 Fetching labeled issues with pagination and rate limiting...`);
        await log(`   🔎 Command: ${listCmd}`, { verbose: true });
        
        try {
          issues = await fetchAllIssuesWithPagination(listCmd);
        } catch (listError) {
          await log(`   ⚠️  List failed: ${cleanErrorMessage(listError)}`, { verbose: true });
          issues = [];
        }
      } else {
        // For organizations and users, use search (may not work with new repos)
        let baseQuery;
        if (scope === 'organization') {
          baseQuery = `org:${owner} is:issue is:open`;
        } else {
          baseQuery = `user:${owner} is:issue is:open`;
        }
        
        // Handle label with potential spaces
        let searchQuery;
        let searchCmd;
        
        if (argv.monitorTag.includes(' ')) {
          searchQuery = `${baseQuery} label:"${argv.monitorTag}"`;
          searchCmd = `gh search issues '${searchQuery}' --json url,title,number,repository`;
        } else {
          searchQuery = `${baseQuery} label:${argv.monitorTag}`;
          searchCmd = `gh search issues '${searchQuery}' --json url,title,number,repository`;
        }
        
        await log(`   🔎 Fetching labeled issues with pagination and rate limiting...`);
        await log(`   🔎 Search query: ${searchQuery}`, { verbose: true });
        await log(`   🔎 Command: ${searchCmd}`, { verbose: true });
        
        try {
          issues = await fetchAllIssuesWithPagination(searchCmd);
        } catch (searchError) {
          await log(`   ⚠️  Search failed: ${cleanErrorMessage(searchError)}`, { verbose: true });
          issues = [];
        }
      }
    }
    
    if (issues.length === 0) {
      if (argv.allIssues) {
        await log(`   ℹ️  No open issues found`);
      } else {
        await log(`   ℹ️  No issues found with label "${argv.monitorTag}"`);
      }
      return [];
    }
    
    if (argv.allIssues) {
      await log(`   📋 Found ${issues.length} open issue(s)`);
    } else {
      await log(`   📋 Found ${issues.length} issue(s) with label "${argv.monitorTag}"`);
    }
    
    // Filter out issues with open PRs if option is enabled
    let issuesToProcess = issues;
    if (argv.skipIssuesWithPrs) {
      await log(`   🔍 Checking for existing pull requests...`);
      const filteredIssues = [];
      
      for (const issue of issuesToProcess) {
        const hasPr = await hasOpenPullRequests(issue.url);
        if (hasPr) {
          await log(`      ⏭️  Skipping (has PR): ${issue.title || 'Untitled'} (${issue.url})`, { verbose: true });
        } else {
          filteredIssues.push(issue);
        }
      }
      
      const skippedCount = issuesToProcess.length - filteredIssues.length;
      if (skippedCount > 0) {
        await log(`   ⏭️  Skipped ${skippedCount} issue(s) with existing pull requests`);
      }
      issuesToProcess = filteredIssues;
    }
    
    // Apply max issues limit if set (after filtering to exclude skipped issues from count)
    if (argv.maxIssues > 0 && issuesToProcess.length > argv.maxIssues) {
      issuesToProcess = issuesToProcess.slice(0, argv.maxIssues);
      await log(`   🔢 Limiting to first ${argv.maxIssues} issues (after filtering)`);
    }
    
    // In dry-run mode, show the issues that would be processed
    if (argv.dryRun && issuesToProcess.length > 0) {
      await log(`\n   📝 Issues that would be processed:`);
      for (const issue of issuesToProcess) {
        await log(`      - ${issue.title || 'Untitled'} (${issue.url})`);
      }
    }
    
    return issuesToProcess.map(issue => issue.url);
    
  } catch (error) {
    await log(`   ❌ Error fetching issues: ${cleanErrorMessage(error)}`, { level: 'error' });
    return [];
  }
}

// Main monitoring loop
async function monitor() {
  await log(`\n🚀 Starting Hive Mind monitoring system...`);
  
  // Start workers
  await log(`\n👷 Starting ${argv.concurrency} workers...`);
  for (let i = 1; i <= argv.concurrency; i++) {
    issueQueue.workers.push(worker(i));
  }
  
  // Main monitoring loop
  let iteration = 0;
  while (true) {
    iteration++;
    await log(`\n🔄 Monitoring iteration ${iteration} at ${new Date().toISOString()}`);
    
    // Fetch issues
    const issueUrls = await fetchIssues();
    
    // Add new issues to queue
    let newIssues = 0;
    for (const url of issueUrls) {
      if (issueQueue.enqueue(url)) {
        newIssues++;
        await log(`   ➕ Added to queue: ${url}`);
      }
    }
    
    if (newIssues > 0) {
      await log(`   📥 Added ${newIssues} new issue(s) to queue`);
    } else {
      await log(`   ℹ️  No new issues to add (all already processed or in queue)`);
    }
    
    // Show current stats
    const stats = issueQueue.getStats();
    await log(`\n📊 Current Status:`);
    await log(`   📋 Queued: ${stats.queued}`);
    await log(`   ⚙️  Processing: ${stats.processing}`);
    await log(`   ✅ Completed: ${stats.completed}`);
    await log(`   ❌ Failed: ${stats.failed}`);
    
    // If running once, wait for queue to empty then exit
    if (argv.once) {
      await log(`\n🏁 Single run mode - waiting for queue to empty...`);
      
      while (stats.queued > 0 || stats.processing > 0) {
        await new Promise(resolve => setTimeout(resolve, 5000));
        const currentStats = issueQueue.getStats();
        if (currentStats.queued !== stats.queued || currentStats.processing !== stats.processing) {
          await log(`   ⏳ Waiting... Queue: ${currentStats.queued}, Processing: ${currentStats.processing}`);
        }
        Object.assign(stats, currentStats);
      }
      
      await log(`\n✅ All issues processed!`);
      await log(`   Completed: ${stats.completed}`);
      await log(`   Failed: ${stats.failed}`);
      
      // Perform cleanup if enabled and there were successful completions
      if (stats.completed > 0) {
        await cleanupTempDirectories(argv);
      }
      break;
    }
    
    // Wait for next iteration
    await log(`\n⏰ Next check in ${argv.interval} seconds...`);
    await new Promise(resolve => setTimeout(resolve, argv.interval * 1000));
  }
  
  // Stop workers
  issueQueue.stop();
  await Promise.all(issueQueue.workers);
  
  // Perform cleanup if enabled and there were successful completions
  const finalStats = issueQueue.getStats();
  if (finalStats.completed > 0) {
    await cleanupTempDirectories();
  }
  
  await log(`\n👋 Hive Mind monitoring stopped`);
}

// Graceful shutdown handler
async function gracefulShutdown(signal) {
  if (isShuttingDown) {
    return; // Prevent duplicate shutdown messages
  }
  isShuttingDown = true;
  
  try {
    await log(`\n\n🛑 Received ${signal} signal, shutting down gracefully...`);
    
    // Stop the queue and wait for workers to finish
    issueQueue.stop();
    
    // Give workers a moment to finish their current tasks
    const stats = issueQueue.getStats();
    if (stats.processing > 0) {
      await log(`   ⏳ Waiting for ${stats.processing} worker(s) to finish current tasks...`);
      
      // Wait up to 10 seconds for workers to finish
      const maxWaitTime = 10000;
      const startTime = Date.now();
      while (issueQueue.getStats().processing > 0 && (Date.now() - startTime) < maxWaitTime) {
        await new Promise(resolve => setTimeout(resolve, 500));
      }
    }
    
    await Promise.all(issueQueue.workers);
    
    // Perform cleanup if enabled and there were successful completions
    const finalStats = issueQueue.getStats();
    if (finalStats.completed > 0) {
      await cleanupTempDirectories(argv);
    }
    
    await log(`   ✅ Shutdown complete`);
    
  } catch (error) {
    await log(`   ⚠️  Error during shutdown: ${cleanErrorMessage(error)}`, { level: 'error' });
  }
  
  process.exit(0);
}

// Function to validate Claude CLI connection
// validateClaudeConnection is now imported from lib.mjs

// Handle graceful shutdown
process.on('SIGINT', () => gracefulShutdown('interrupt'));
process.on('SIGTERM', () => gracefulShutdown('termination'));

// Check system resources (disk space and RAM) before starting monitoring
const systemCheck = await checkSystem(
  { 
    minDiskSpaceMB: argv.minDiskSpace || 500,
    minMemoryMB: 256,
    exitOnFailure: true
  },
  { log }
);

if (!systemCheck.success) {
  process.exit(1);
}

// Validate Claude CLI connection before starting monitoring
const isClaudeConnected = await validateClaudeConnection();
if (!isClaudeConnected) {
  await log(`❌ Cannot start monitoring without Claude CLI connection`, { level: 'error' });
  process.exit(1);
}

// Start monitoring
try {
  await monitor();
} catch (error) {
  await log(`\n❌ Fatal error: ${cleanErrorMessage(error)}`, { level: 'error' });
  process.exit(1);
}<|MERGE_RESOLUTION|>--- conflicted
+++ resolved
@@ -354,13 +354,9 @@
       try {
         if (argv.dryRun) {
           const forkFlag = argv.fork ? ' --fork' : '';
-<<<<<<< HEAD
+          const verboseFlag = argv.verbose ? ' --verbose' : '';
           const attachLogsFlag = argv.attachLogs ? ' --attach-logs' : '';
-          await log(`   🧪 [DRY RUN] Would execute: ./solve.mjs "${issueUrl}" --model ${argv.model}${forkFlag}${attachLogsFlag}`);
-=======
-          const verboseFlag = argv.verbose ? ' --verbose' : '';
-          await log(`   🧪 [DRY RUN] Would execute: ./solve.mjs "${issueUrl}" --model ${argv.model}${forkFlag}${verboseFlag}`);
->>>>>>> cbabb99d
+          await log(`   🧪 [DRY RUN] Would execute: ./solve.mjs "${issueUrl}" --model ${argv.model}${forkFlag}${verboseFlag}${attachLogsFlag}`);
           await new Promise(resolve => setTimeout(resolve, 2000)); // Simulate work
         } else {
           // Execute solve.mjs using spawn to enable real-time streaming while avoiding command-stream quoting issues
@@ -368,13 +364,9 @@
           
           const startTime = Date.now();
           const forkFlag = argv.fork ? ' --fork' : '';
-<<<<<<< HEAD
+          const verboseFlag = argv.verbose ? ' --verbose' : '';
           const attachLogsFlag = argv.attachLogs ? ' --attach-logs' : '';
-          
-=======
-          const verboseFlag = argv.verbose ? ' --verbose' : '';
-
->>>>>>> cbabb99d
+
           // Use spawn to get real-time streaming output while avoiding command-stream's automatic quote addition
           const { spawn } = await import('child_process');
 
@@ -383,21 +375,15 @@
           if (argv.fork) {
             args.push('--fork');
           }
-<<<<<<< HEAD
+          if (argv.verbose) {
+            args.push('--verbose');
+          }
           if (argv.attachLogs) {
             args.push('--attach-logs');
           }
-          
+
           // Log the actual command being executed so users can investigate/reproduce
-          const command = `./solve.mjs "${issueUrl}" --model ${argv.model}${forkFlag}${attachLogsFlag}`;
-=======
-          if (argv.verbose) {
-            args.push('--verbose');
-          }
-
-          // Log the actual command being executed so users can investigate/reproduce
-          const command = `./solve.mjs "${issueUrl}" --model ${argv.model}${forkFlag}${verboseFlag}`;
->>>>>>> cbabb99d
+          const command = `./solve.mjs "${issueUrl}" --model ${argv.model}${forkFlag}${verboseFlag}${attachLogsFlag}`;
           await log(`   📋 Command: ${command}`);
           
           let exitCode = 0;
