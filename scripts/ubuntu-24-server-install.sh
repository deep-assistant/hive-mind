#!/usr/bin/env bash
set -euo pipefail

# Color codes for enhanced output (disabled in non-TTY)
if [ -t 1 ]; then
  RED='\033[0;31m'
  GREEN='\033[0;32m'
  YELLOW='\033[1;33m'
  BLUE='\033[0;34m'
  CYAN='\033[0;36m'
  NC='\033[0m' # No Color
else
  RED=''
  GREEN=''
  YELLOW=''
  BLUE=''
  CYAN=''
  NC=''
fi

# Enhanced logging functions
log_info() {
  echo -e "${BLUE}[*]${NC} $1"
}

log_success() {
  echo -e "${GREEN}[✓]${NC} $1"
}

log_warning() {
  echo -e "${YELLOW}[!]${NC} $1"
}

log_error() {
  echo -e "${RED}[✗]${NC} $1"
}

log_note() {
  echo -e "${CYAN}[i]${NC} $1"
}

log_step() {
  echo -e "\n${GREEN}==>${NC} ${BLUE}$1${NC}\n"
}

# Verification helper
verify_command() {
  local tool_name="$1"
  local command_name="${2:-$1}"
  local version_flag="${3:---version}"

  if command -v "$command_name" &>/dev/null; then
    local version=$("$command_name" $version_flag 2>/dev/null | head -n1 || echo "installed")
    log_success "$tool_name: $version"
    return 0
  else
    log_warning "$tool_name: not found in PATH"
    return 1
  fi
}

# Check if a command exists (silent)
command_exists() {
  command -v "$1" &>/dev/null
}

# --- Pre-flight Checks ---
log_step "Running pre-flight checks"

# Check if running as root or with sudo access
if [ "$EUID" -ne 0 ] && ! sudo -n true 2>/dev/null; then
  log_error "This script requires sudo access. Please run with sudo or ensure user has sudo privileges."
  exit 1
fi

# Check Ubuntu version
if [ -f /etc/os-release ]; then
  source /etc/os-release
  if [[ "$ID" != "ubuntu" ]]; then
    log_warning "This script is designed for Ubuntu. Detected: $ID"
    log_note "Continuing anyway, but some steps may fail..."
  fi

  if [[ "$VERSION_ID" != "24.04" ]] && [[ "$VERSION_ID" != "24.10" ]]; then
    log_warning "This script is tested on Ubuntu 24.x. Detected: $VERSION_ID"
    log_note "Continuing anyway, but compatibility issues may occur..."
  else
    log_success "Ubuntu $VERSION_ID detected"
  fi
fi

# Check available disk space (need at least 15GB free)
AVAILABLE_GB=$(df / | awk 'NR==2 {print int($4/1024/1024)}')
if [ "$AVAILABLE_GB" -lt 15 ]; then
  log_warning "Low disk space detected: ${AVAILABLE_GB}GB available"
  log_warning "Recommended: at least 15GB free space"
  log_note "Continuing anyway, but installation may fail due to insufficient space..."
else
  log_success "Sufficient disk space available: ${AVAILABLE_GB}GB"
fi

# Check internet connectivity
if ! ping -c 1 -W 5 google.com &>/dev/null; then
  log_warning "No internet connectivity detected"
  log_error "Internet connection required for installation"
  exit 1
fi

log_success "Internet connectivity confirmed"
log_success "Pre-flight checks passed"

log_step "Starting hive environment setup"

# --- Create hive user if missing ---
if id "hive" &>/dev/null; then
  log_info "hive user already exists."
else
  log_info "Creating hive user..."
  adduser --disabled-password --gecos "" hive
  passwd -d hive
  usermod -aG sudo hive
  log_success "hive user created and configured"
fi

# --- Function: apt safe update ---
apt_update_safe() {
  log_info "Updating apt sources..."
  for f in /etc/apt/sources.list.d/*.list; do
    if [ -f "$f" ] && ! grep -Eq "^deb " "$f"; then
      log_warning "Removing malformed apt source: $f"
      sudo rm -f "$f"
    fi
  done
  sudo apt update -y || true
}

# --- Function: cleanup disk ---
apt_cleanup() {
  log_info "Cleaning up apt cache and temporary files..."
  sudo apt-get clean
  sudo apt-get autoclean
  sudo apt-get autoremove -y
  sudo rm -rf /var/lib/apt/lists/* /tmp/* /var/tmp/*
  log_success "Cleanup completed"
}

# --- Function: create swap file ---
create_swap_file() {
  log_info "Setting up 2GB total swap space..."

  local target_total_mb=2048  # 2GB target
  local current_total_mb=0

  # Function to get file size in MB
  get_file_size_mb() {
    local file="$1"
    if [ -f "$file" ]; then
      local size_bytes=$(stat -c%s "$file" 2>/dev/null || echo "0")
      echo $((size_bytes / 1024 / 1024))
    else
      echo "0"
    fi
  }

  # Check existing swap files and calculate total
  log_info "Checking existing swap configuration..."
  for i in "" 1 2 3 4 5; do
    local swapfile="/swapfile$i"
    if [ -f "$swapfile" ]; then
      local size_mb=$(get_file_size_mb "$swapfile")
      current_total_mb=$((current_total_mb + size_mb))
      log_info "Found $swapfile: ${size_mb}MB"

      # Activate if not already active
      if ! swapon --show | grep -q "$swapfile"; then
        log_info "Activating $swapfile..."
        sudo swapon "$swapfile" || true
      fi
    fi
  done

  log_info "Current total swap: ${current_total_mb}MB, Target: ${target_total_mb}MB"

  # If we already have enough swap, we're done
  if [ "$current_total_mb" -ge "$target_total_mb" ]; then
    log_success "Already have sufficient swap space (${current_total_mb}MB >= ${target_total_mb}MB)"
    return 0
  fi

  # Calculate how much additional swap we need
  local needed_mb=$((target_total_mb - current_total_mb))
  log_info "Need to create ${needed_mb}MB additional swap space..."

  # Check available disk space (need extra margin for safety)
  local available_space_kb=$(df / | awk 'NR==2 {print $4}')
  local needed_space_kb=$((needed_mb * 1024 + 1024 * 1024))  # needed + 1GB safety margin

  if [ "$available_space_kb" -lt "$needed_space_kb" ]; then
    log_error "Insufficient disk space for additional swap. Available: $(($available_space_kb/1024/1024))GB, Needed: $(($needed_space_kb/1024/1024))GB"
    return 1
  fi

  # Find next available swap file name
  local new_swapfile=""
  for i in "" 1 2 3 4 5; do
    local candidate="/swapfile$i"
    if [ ! -f "$candidate" ]; then
      new_swapfile="$candidate"
      break
    fi
  done

  if [ -z "$new_swapfile" ]; then
    log_error "Cannot find available swap file name (checked /swapfile through /swapfile5)"
    return 1
  fi

  # Create additional swap file
  log_info "Creating ${needed_mb}MB swap file at $new_swapfile..."
  if command -v fallocate >/dev/null 2>&1; then
    sudo fallocate -l "${needed_mb}M" "$new_swapfile"
  else
    # Fallback to dd if fallocate is not available
    sudo dd if=/dev/zero of="$new_swapfile" bs=1M count="$needed_mb" status=progress
  fi

  # Set proper permissions
  sudo chmod 600 "$new_swapfile"

  # Format as swap
  sudo mkswap "$new_swapfile"

  # Enable swap file
  sudo swapon "$new_swapfile"

  # Make it persistent by adding to /etc/fstab if not already there
  if ! grep -q "$new_swapfile" /etc/fstab; then
    log_info "Adding $new_swapfile to /etc/fstab for persistence..."
    # Ensure we have a backup of fstab
    if [ ! -f /etc/fstab.backup ]; then
      sudo cp /etc/fstab /etc/fstab.backup
    fi
    echo "$new_swapfile none swap sw 0 0" | sudo tee -a /etc/fstab >/dev/null
  fi

  # Verify swap is active and show final status
  if swapon --show | grep -q "$new_swapfile"; then
    log_success "Swap file $new_swapfile successfully created and activated"
    log_info "Final swap configuration:"
    swapon --show
    log_info "Total swap space: $((current_total_mb + needed_mb))MB"

    # Optimize swappiness for development workload
    if [ "$(cat /proc/sys/vm/swappiness)" -gt 10 ]; then
      log_info "Optimizing swap usage (setting swappiness to 10 for development workload)..."
      echo "vm.swappiness=10" | sudo tee -a /etc/sysctl.conf >/dev/null
      sudo sysctl -w vm.swappiness=10 >/dev/null
      log_success "Swap settings optimized"
    fi
  else
    log_error "Swap file creation failed"
    return 1
  fi
}

# --- Ensure prerequisites ---
log_step "Installing system prerequisites"
apt_update_safe

log_info "Installing essential development tools..."
sudo apt install -y wget curl unzip git sudo ca-certificates gnupg dotnet-sdk-8.0 build-essential
log_success "Essential tools installed"

# --- Install Python build dependencies (required for pyenv) ---
log_info "Installing Python build dependencies..."
sudo apt install -y \
  libssl-dev \
  zlib1g-dev \
  libbz2-dev \
  libreadline-dev \
  libsqlite3-dev \
  libncursesw5-dev \
  xz-utils \
  tk-dev \
  libxml2-dev \
  libxmlsec1-dev \
  libffi-dev \
  liblzma-dev
log_success "Python build dependencies installed"

# --- Setup swap file ---
log_step "Setting up swap space"
create_swap_file

# --- Switch to hive user for language tools and gh setup ---
sudo -i -u hive bash <<'EOF_HIVE'
set -euo pipefail

# Define logging functions for hive user session
if [ -t 1 ]; then
  RED='\033[0;31m'
  GREEN='\033[0;32m'
  YELLOW='\033[1;33m'
  BLUE='\033[0;34m'
  CYAN='\033[0;36m'
  NC='\033[0m'
else
  RED=''; GREEN=''; YELLOW=''; BLUE=''; CYAN=''; NC=''
fi

log_info() { echo -e "${BLUE}[*]${NC} $1"; }
log_success() { echo -e "${GREEN}[✓]${NC} $1"; }
log_warning() { echo -e "${YELLOW}[!]${NC} $1"; }
log_error() { echo -e "${RED}[✗]${NC} $1"; }
log_note() { echo -e "${CYAN}[i]${NC} $1"; }
log_step() { echo -e "\n${GREEN}==>${NC} ${BLUE}$1${NC}\n"; }

log_step "Installing development tools as hive user"

# --- GitHub CLI ---
if ! command -v gh &>/dev/null; then
  log_info "Installing GitHub CLI..."
  # Use official installation method from GitHub CLI maintainers
  sudo mkdir -p -m 755 /etc/apt/keyrings
  out=$(mktemp)
  wget -nv -O"$out" https://cli.github.com/packages/githubcli-archive-keyring.gpg
  cat "$out" | sudo tee /etc/apt/keyrings/githubcli-archive-keyring.gpg > /dev/null
  sudo chmod go+r /etc/apt/keyrings/githubcli-archive-keyring.gpg
  rm -f "$out"

  sudo mkdir -p -m 755 /etc/apt/sources.list.d
  echo "deb [arch=$(dpkg --print-architecture) signed-by=/etc/apt/keyrings/githubcli-archive-keyring.gpg] https://cli.github.com/packages stable main" \
    | sudo tee /etc/apt/sources.list.d/github-cli.list > /dev/null

  sudo apt update -y
  sudo apt install -y gh
  log_success "GitHub CLI installed"
else
  log_info "GitHub CLI already installed."
fi

# --- Run interactive GitHub login ---
if ! gh auth status &>/dev/null; then
  log_info "Launching GitHub auth login..."
  log_note "Follow the prompts to authenticate with GitHub"
  gh auth login -h github.com -s repo,workflow,user,read:org,gist
  log_success "GitHub authentication completed"
fi

# --- Bun ---
if ! command -v bun &>/dev/null; then
  log_info "Installing Bun..."
  curl -fsSL https://bun.sh/install | bash
  export BUN_INSTALL="$HOME/.bun"
  export PATH="$BUN_INSTALL/bin:$PATH"
  log_success "Bun installed"
else
  log_info "Bun already installed."
fi

# --- NVM + Node ---
if [ ! -d "$HOME/.nvm" ]; then
  log_info "Installing NVM..."
  curl -o- https://raw.githubusercontent.com/nvm-sh/nvm/v0.40.3/install.sh | bash
  log_success "NVM installed"
else
  log_info "NVM already installed."
fi

# --- Pyenv (Python version manager) ---
if [ ! -d "$HOME/.pyenv" ]; then
  log_info "Installing Pyenv..."
  log_note "Pyenv installer may show a warning about load path - this is expected and will be configured"
  curl https://pyenv.run | bash
  # Add pyenv to shell profile for persistence
  if ! grep -q 'pyenv init' "$HOME/.bashrc" 2>/dev/null; then
    log_info "Adding Pyenv to shell configuration..."
    {
      echo ''
      echo '# Pyenv configuration'
      echo 'export PYENV_ROOT="$HOME/.pyenv"'
      echo 'export PATH="$PYENV_ROOT/bin:$PATH"'
      echo 'eval "$(pyenv init --path)"'
      echo 'eval "$(pyenv init -)"'
    } >> "$HOME/.bashrc"
  fi
  log_success "Pyenv installed and configured"
else
  log_info "Pyenv already installed."
fi

# Load pyenv for current session
export PYENV_ROOT="$HOME/.pyenv"
export PATH="$PYENV_ROOT/bin:$PATH"
if command -v pyenv >/dev/null 2>&1; then
  eval "$(pyenv init --path)"
  eval "$(pyenv init -)"
  log_success "Pyenv loaded for current session"

  # Install latest stable Python version
  log_info "Installing latest stable Python version..."
  LATEST_PYTHON=$(pyenv install --list | grep -E '^\s*[0-9]+\.[0-9]+\.[0-9]+$' | tail -1 | tr -d '[:space:]')

  if [ -n "$LATEST_PYTHON" ]; then
    log_info "Installing Python $LATEST_PYTHON..."
    if ! pyenv versions --bare | grep -q "^${LATEST_PYTHON}$"; then
      pyenv install "$LATEST_PYTHON"
    else
      log_info "Python $LATEST_PYTHON already installed."
    fi

    # Set as global default
    log_info "Setting Python $LATEST_PYTHON as global default..."
    pyenv global "$LATEST_PYTHON"

    log_success "Python version manager setup complete"
    python --version
  else
    log_warning "Could not determine latest Python version. Skipping Python installation."
  fi
else
  log_warning "Pyenv installation may have failed. Skipping Python setup."
fi

# --- Rust ---
if [ ! -d "$HOME/.cargo" ]; then
  log_info "Installing Rust..."
  curl --proto '=https' --tlsv1.2 -sSf https://sh.rustup.rs | sh -s -- -y
  if [ -f "$HOME/.cargo/env" ]; then
    \. "$HOME/.cargo/env"
    log_success "Rust installed successfully"
  else
    log_warning "Rust installation may have failed or been cancelled. Skipping Rust environment setup."
  fi
else
  log_info "Rust already installed."
fi

# --- Homebrew ---
if ! command -v brew &>/dev/null; then
  log_info "Installing Homebrew..."
  log_note "Homebrew will be configured for current session and persist after shell restart"

  # Install Homebrew prerequisites (if not already installed)
  sudo apt install -y build-essential procps file || {
    log_warning "Some Homebrew prerequisites may have failed to install."
  }

  # Run Homebrew installation script (suppress expected PATH warning)
  NONINTERACTIVE=1 /bin/bash -c "$(curl -fsSL https://raw.githubusercontent.com/Homebrew/install/HEAD/install.sh)" 2>&1 | \
    grep -v "Warning.*not in your PATH" || {
    log_warning "Homebrew installation failed. Skipping PHP setup."
  }

  # Add Homebrew to PATH
  if [[ -d /home/linuxbrew/.linuxbrew ]]; then
    eval "$(/home/linuxbrew/.linuxbrew/bin/brew shellenv)"
    echo 'eval "$(/home/linuxbrew/.linuxbrew/bin/brew shellenv)"' >> "$HOME/.profile"
    echo 'eval "$(/home/linuxbrew/.linuxbrew/bin/brew shellenv)"' >> "$HOME/.bashrc"
    log_success "Homebrew installed at /home/linuxbrew/.linuxbrew"
  elif [[ -d "$HOME/.linuxbrew" ]]; then
    eval "$($HOME/.linuxbrew/bin/brew shellenv)"
    echo 'eval "$($HOME/.linuxbrew/bin/brew shellenv)"' >> "$HOME/.profile"
    echo 'eval "$($HOME/.linuxbrew/bin/brew shellenv)"' >> "$HOME/.bashrc"
    log_success "Homebrew installed at $HOME/.linuxbrew"
  else
    log_warning "Homebrew installation directory not found."
  fi
else
  log_info "Homebrew already installed."
  eval "$(brew shellenv 2>/dev/null)" || true
fi

# Verify Homebrew is accessible
if command -v brew &>/dev/null; then
  log_success "Homebrew ready for current session"
else
  log_warning "Homebrew not accessible in current session - PHP installation may fail"
fi

# --- PHP (via Homebrew + shivammathur/php tap) ---
if command -v brew &>/dev/null; then
  # Check if PHP is already installed via Homebrew
  if ! brew list | grep -q "shivammathur/php/php@"; then
    log_info "Installing PHP via Homebrew..."

    # Add shivammathur/php tap
    brew tap shivammathur/php || {
      log_warning "Failed to add shivammathur/php tap. Skipping PHP installation."
    }

    # Install PHP 8.3
    if brew tap | grep -q "shivammathur/php"; then
      log_info "Installing PHP 8.3 (this may take several minutes)..."
      brew install shivammathur/php/php@8.3 || {
        log_warning "PHP 8.3 installation failed."
      }

      # Link PHP 8.3 as the active version
      if brew list | grep -q "shivammathur/php/php@8.3"; then
        brew link --overwrite --force shivammathur/php/php@8.3 || {
          log_warning "Failed to link PHP 8.3."
        }

        # Verify PHP installation
        if command -v php &>/dev/null; then
          log_success "PHP installed: $(php --version | head -n 1)"
        fi
      fi
    fi

    # Create a helper function for switching PHP versions
    log_info "Adding switch-php helper function to bashrc..."
    cat >> "$HOME/.bashrc" << 'PHP_SWITCH_EOF'

# PHP version switcher function
switch-php() {
  if [[ -z "$1" ]]; then
    echo "Usage: switch-php <version>"
    echo "Example: switch-php 8.3"
    return 1
  fi

  # Unlink all PHP versions
  for php_ver in $(brew list 2>/dev/null | grep -E '^(shivammathur/php/)?php@'); do
    brew unlink "$php_ver" 2>/dev/null || true
  done

  # Link the requested version
  brew link --overwrite --force "shivammathur/php/php@$1" && \
    echo "Switched to PHP $(php --version | head -n 1)"
}
PHP_SWITCH_EOF

  else
    log_info "PHP already installed via Homebrew."
  fi
else
  log_warning "Homebrew not available. Skipping PHP installation."
fi

export NVM_DIR="$HOME/.nvm"
# shellcheck source=/dev/null
[ -s "$NVM_DIR/nvm.sh" ] && \. "$NVM_DIR/nvm.sh"
# shellcheck source=/dev/null
[ -s "$NVM_DIR/bash_completion" ] && \. "$NVM_DIR/bash_completion"

# Ensure Node 20 is installed and active
if ! nvm ls 20 | grep -q 'v20'; then
  log_info "Installing Node.js 20..."
  nvm install 20
  log_success "Node.js 20 installed"
else
  log_info "Node.js 20 already installed"
fi
nvm use 20

# Update npm to latest version
log_info "Updating npm to latest version..."
npm install -g npm@latest --no-fund --silent
log_success "npm updated to latest version"

# --- Install Playwright OS dependencies first (as root via absolute npx path) ---
log_info "Installing Playwright OS dependencies (requires sudo, may take a few minutes)..."
NPX_PATH="$(command -v npx || true)"
if [ -z "$NPX_PATH" ]; then
  log_error "npx not found after Node setup; aborting Playwright deps install."
else
  # Ensure root sees the same Node as hive by exporting PATH with node's bin dir
  NODE_BIN_DIR="$(dirname "$(command -v node)")"
  log_note "Using npx to install Playwright system dependencies..."

  # Suppress expected npm exec warning and funding notices
  sudo env "PATH=$NODE_BIN_DIR:$PATH" "$NPX_PATH" playwright@latest install-deps 2>&1 | \
    grep -v "npm warn exec" | \
    grep -v "packages are looking for funding" || {
    log_warning "'npx playwright install-deps' failed. You may need to install deps manually."
  }

  log_success "Playwright OS dependencies installed"
fi

# --- Global bun packages ---
log_info "Installing global bun packages (this may take a few minutes)..."
bun install -g @deep-assistant/hive-mind @deep-assistant/claude-profiles @anthropic-ai/claude-code @openai/codex @qwen-code/qwen-code @google/gemini-cli @github/copilot opencode-ai

# Check for blocked postinstall scripts
log_info "Checking for blocked postinstall scripts..."
BLOCKED_OUTPUT=$(bun pm -g untrusted 2>/dev/null || echo "")
if [ -n "$BLOCKED_OUTPUT" ]; then
  log_note "Some packages have blocked postinstall scripts (security feature):"
  echo "$BLOCKED_OUTPUT"
  log_note "If any functionality is missing, run: bun pm -g trust"
else
  log_success "All global packages installed without blocked scripts"
fi

# --- Install Playwright MCP ---
log_info "Installing Playwright MCP server..."
if npm list -g @playwright/mcp &>/dev/null; then
  log_info "Playwright MCP already installed, updating..."
  npm update -g @playwright/mcp --no-fund --silent
else
  log_info "Installing Playwright MCP package..."
  npm install -g @playwright/mcp --no-fund --silent
fi
log_success "Playwright MCP installed"

# --- Now install Playwright browsers (after deps to avoid warnings) ---
log_info "Installing Playwright browsers (chromium, firefox, webkit)..."
log_note "This may take several minutes depending on network speed..."

# Ensure CLI exists so we don't get the npx "install without dependencies" banner
if ! command -v playwright >/dev/null 2>&1; then
  log_info "Installing Playwright CLI globally..."
  npm install -g @playwright/test --no-fund --silent
fi

playwright install chromium firefox webkit 2>&1 | grep -E "(Downloading|downloaded|Installing)" || {
  log_warning "Failed to install some Playwright browsers. This may affect browser automation."
}
log_success "Playwright browsers installed"

# --- Configure Playwright MCP for Claude CLI ---
log_info "Configuring Playwright MCP for Claude CLI..."
# Wait for Claude CLI to be available
if ! command -v claude &>/dev/null; then
  log_note "Claude CLI not found. Waiting for installation to complete..."
  sleep 2
fi

# Check if Claude CLI is available now
if command -v claude &>/dev/null; then
  # Check if playwright MCP is already configured
  if claude mcp list 2>/dev/null | grep -q "playwright"; then
    log_info "Playwright MCP already configured in Claude CLI"
  else
<<<<<<< HEAD
    # Add the playwright MCP server to Claude CLI configuration with user scope
    # Using -s user ensures it's available for all tasks in all folders
    echo "[*] Adding Playwright MCP to Claude CLI configuration (user scope)..."
    claude mcp add playwright -s user -- npx -y @playwright/mcp@latest 2>/dev/null || {
      echo "[!] Warning: Could not add Playwright MCP to Claude CLI."
      echo "    You may need to run manually: claude mcp add playwright -s user -- npx -y @playwright/mcp@latest"
=======
    # Add the playwright MCP server to Claude CLI configuration
    log_info "Adding Playwright MCP to Claude CLI configuration..."
    claude mcp add playwright "npx" "@playwright/mcp@latest" 2>/dev/null || {
      log_warning "Could not add Playwright MCP to Claude CLI."
      log_note "You may need to run manually: claude mcp add playwright npx @playwright/mcp@latest"
>>>>>>> 382c039a
    }
  fi

  # Verify the configuration
  if claude mcp get playwright 2>/dev/null | grep -q "playwright"; then
    log_success "Playwright MCP successfully configured"
  else
    log_warning "Playwright MCP configuration could not be verified"
  fi
else
<<<<<<< HEAD
  echo "[!] Claude CLI is not available. Skipping MCP configuration."
  echo "    After Claude CLI is installed, run: claude mcp add playwright -s user -- npx -y @playwright/mcp@latest"
=======
  log_warning "Claude CLI is not available. Skipping MCP configuration."
  log_note "After Claude CLI is installed, run: claude mcp add playwright npx @playwright/mcp@latest"
>>>>>>> 382c039a
fi

# --- Git setup with GitHub identity ---
log_info "Configuring Git with GitHub identity..."
git config --global user.name "$(gh api user --jq .login)"
git config --global user.email "$(gh api user/emails --jq '.[] | select(.primary==true).email')"
gh auth setup-git
log_success "Git configured with GitHub identity"

# --- Clone or update hive-mind repo (idempotent, no fatal logs) ---
REPO_DIR="$HOME/hive-mind"
if [ -d "$REPO_DIR/.git" ]; then
  log_info "Updating existing hive-mind repository..."
  git -C "$REPO_DIR" fetch --all --prune || log_warning "fetch failed (continuing)."
  git -C "$REPO_DIR" pull --ff-only || log_warning "pull failed (continuing)."
elif [ -d "$REPO_DIR" ]; then
  log_warning "Directory '$REPO_DIR' exists but is not a git repo; skipping clone."
else
  log_info "Cloning hive-mind repository..."
  (cd "$HOME" && git clone https://github.com/deep-assistant/hive-mind) || log_warning "clone failed (continuing)."
  log_success "hive-mind repository cloned"
fi

# --- Generate Installation Summary ---
log_step "Installation Summary"

echo ""
echo "System & Development Tools:"
if command -v gh &>/dev/null; then log_success "GitHub CLI: $(gh --version | head -n1)"; else log_warning "GitHub CLI: not found"; fi
if command -v git &>/dev/null; then log_success "Git: $(git --version)"; else log_warning "Git: not found"; fi
if command -v bun &>/dev/null; then log_success "Bun: $(bun --version)"; else log_warning "Bun: not found"; fi
if command -v node &>/dev/null; then log_success "Node.js: $(node --version)"; else log_warning "Node.js: not found"; fi
if command -v npm &>/dev/null; then log_success "NPM: $(npm --version)"; else log_warning "NPM: not found"; fi
if command -v python &>/dev/null; then log_success "Python: $(python --version)"; else log_warning "Python: not found"; fi
if command -v pyenv &>/dev/null; then log_success "Pyenv: $(pyenv --version)"; else log_warning "Pyenv: not found"; fi
if command -v rustc &>/dev/null; then log_success "Rust: $(rustc --version)"; else log_warning "Rust: not found"; fi
if command -v cargo &>/dev/null; then log_success "Cargo: $(cargo --version)"; else log_warning "Cargo: not found"; fi
if command -v brew &>/dev/null; then log_success "Homebrew: $(brew --version | head -n1)"; else log_warning "Homebrew: not found"; fi
if command -v php &>/dev/null; then log_success "PHP: $(php --version | head -n1)"; else log_warning "PHP: not found"; fi
if command -v playwright &>/dev/null; then log_success "Playwright: $(playwright --version)"; else log_warning "Playwright: not found"; fi

echo ""
echo "Swap Configuration:"
if command -v swapon &>/dev/null; then
  swapon --show 2>/dev/null || echo "No swap configured"
fi

echo ""
echo "GitHub Authentication:"
if gh auth status &>/dev/null; then
  log_success "GitHub CLI authenticated"
else
  log_warning "GitHub CLI not authenticated - run 'gh auth login'"
fi

echo ""
echo "Next Steps:"
log_note "1. Restart your shell or run: source ~/.bashrc"
log_note "2. Verify installations with: <tool> --version"
log_note "3. Navigate to ~/hive-mind to start working"

echo ""

EOF_HIVE

# --- Cleanup after everything (so install-deps/apt had full cache) ---
log_step "Cleaning up"
apt_cleanup

log_step "Setup complete!"
log_success "All components installed successfully"
log_note "Please restart your shell or run: source ~/.bashrc"<|MERGE_RESOLUTION|>--- conflicted
+++ resolved
@@ -635,20 +635,12 @@
   if claude mcp list 2>/dev/null | grep -q "playwright"; then
     log_info "Playwright MCP already configured in Claude CLI"
   else
-<<<<<<< HEAD
     # Add the playwright MCP server to Claude CLI configuration with user scope
     # Using -s user ensures it's available for all tasks in all folders
-    echo "[*] Adding Playwright MCP to Claude CLI configuration (user scope)..."
+    log_info "Adding Playwright MCP to Claude CLI configuration (user scope)..."
     claude mcp add playwright -s user -- npx -y @playwright/mcp@latest 2>/dev/null || {
-      echo "[!] Warning: Could not add Playwright MCP to Claude CLI."
-      echo "    You may need to run manually: claude mcp add playwright -s user -- npx -y @playwright/mcp@latest"
-=======
-    # Add the playwright MCP server to Claude CLI configuration
-    log_info "Adding Playwright MCP to Claude CLI configuration..."
-    claude mcp add playwright "npx" "@playwright/mcp@latest" 2>/dev/null || {
       log_warning "Could not add Playwright MCP to Claude CLI."
-      log_note "You may need to run manually: claude mcp add playwright npx @playwright/mcp@latest"
->>>>>>> 382c039a
+      log_note "You may need to run manually: claude mcp add playwright -s user -- npx -y @playwright/mcp@latest"
     }
   fi
 
@@ -659,13 +651,8 @@
     log_warning "Playwright MCP configuration could not be verified"
   fi
 else
-<<<<<<< HEAD
-  echo "[!] Claude CLI is not available. Skipping MCP configuration."
-  echo "    After Claude CLI is installed, run: claude mcp add playwright -s user -- npx -y @playwright/mcp@latest"
-=======
   log_warning "Claude CLI is not available. Skipping MCP configuration."
-  log_note "After Claude CLI is installed, run: claude mcp add playwright npx @playwright/mcp@latest"
->>>>>>> 382c039a
+  log_note "After Claude CLI is installed, run: claude mcp add playwright -s user -- npx -y @playwright/mcp@latest"
 fi
 
 # --- Git setup with GitHub identity ---
